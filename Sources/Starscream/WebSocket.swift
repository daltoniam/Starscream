--- conflicted
+++ resolved
@@ -20,11 +20,8 @@
 //////////////////////////////////////////////////////////////////////////////////////////////////
 
 import Foundation
-<<<<<<< HEAD
-=======
 import CoreFoundation
 import CommonCrypto
->>>>>>> 9b942131
 
 public let WebsocketDidConnectNotification = "WebsocketDidConnectNotification"
 public let WebsocketDidDisconnectNotification = "WebsocketDidDisconnectNotification"
@@ -64,19 +61,7 @@
 //WebSocketClient is setup to be dependency injection for testing
 public protocol WebSocketClient: class {
     var delegate: WebSocketDelegate? {get set}
-<<<<<<< HEAD
-=======
     var pongDelegate: WebSocketPongDelegate? {get set}
-    var disableSSLCertValidation: Bool {get set}
-    var overrideTrustHostname: Bool {get set}
-    var desiredTrustHostname: String? {get set}
-    var sslClientCertificate: SSLClientCertificate? {get set}
-    #if os(Linux)
-    #else
-    var security: SSLTrustValidator? {get set}
-    var enabledSSLCipherSuites: [SSLCipherSuite]? {get set}
-    #endif
->>>>>>> 9b942131
     var isConnected: Bool {get}
     
     func connect()
@@ -252,22 +237,7 @@
     public var onText: ((String) -> Void)?
     public var onData: ((Data) -> Void)?
     public var onPong: ((Data?) -> Void)?
-<<<<<<< HEAD
-=======
     public var onHttpResponseHeaders: (([String: String]) -> Void)?
-
-    public var disableSSLCertValidation = false
-    public var overrideTrustHostname = false
-    public var desiredTrustHostname: String? = nil
-    public var sslClientCertificate: SSLClientCertificate? = nil
-
-    public var enableCompression = true
-    #if os(Linux)
-    #else
-    public var security: SSLTrustValidator?
-    public var enabledSSLCipherSuites: [SSLCipherSuite]?
-    #endif
->>>>>>> 9b942131
     
     public var isConnected: Bool {
         mutex.lock()
@@ -318,13 +288,8 @@
             }
             self.request.setValue(origin, forHTTPHeaderField: WebSocket.headerOriginName)
         }
-<<<<<<< HEAD
-        if let protocols = protocols {
+        if let protocols = protocols, !protocols.isEmpty {
             self.request.setValue(protocols.joined(separator: ","), forHTTPHeaderField: WebSocket.headerWSProtocolName)
-=======
-        if let protocols = protocols, !protocols.isEmpty {
-            self.request.setValue(protocols.joined(separator: ","), forHTTPHeaderField: headerWSProtocolName)
->>>>>>> 9b942131
         }
         super.init()
         parser.delegate = self
@@ -488,59 +453,27 @@
         certValidated = !useSSL
         let timeout = request.timeoutInterval * 1_000_000
         stream.delegate = self
-<<<<<<< HEAD
         stream.connect(url: url, port: port, timeout: timeout, useSSL: useSSL, completion: { [weak self] (error) in
-            guard let s = self else { return }
-=======
-        stream.connect(url: url, port: port, timeout: timeout, ssl: settings, completion: { [weak self] (error) in
             guard let self = self else {return}
->>>>>>> 9b942131
             if error != nil {
                 self.disconnectStream(error)
                 return
             }
-<<<<<<< HEAD
-            s.writeQueue.async {
+            self.writeQueue.async {
                 // Do SSL pinning
-                if !s.certValidated {
-                    s.certValidated = s.stream.isValidSSLCertificate()
-                    if !s.certValidated {
-                        s.disconnectStream(WSError(type: .invalidSSLError, message: "Invalid SSL certificate", code: 0))
+                if !self.certValidated {
+                    self.certValidated = self.stream.isValidSSLCertificate()
+                    if !self.certValidated {
+                        self.disconnectStream(WSError(type: .invalidSSLError, message: "Invalid SSL certificate", code: 0))
                         return
                     }
                 }
-                s.stream.write(data: data, completion: { (error) in
+                self.stream.write(data: data, completion: { (error) in
                     if let error = error {
-                        s.disconnectStream(error)
+                        self.disconnectStream(error)
                     }
                 })
             }
-=======
-            let operation = BlockOperation()
-            operation.addExecutionBlock { [weak self, weak operation] in
-                guard let sOperation = operation, let self = self else { return }
-                guard !sOperation.isCancelled else { return }
-                // Do the pinning now if needed
-                #if os(Linux) || os(watchOS)
-                    self.certValidated = false
-                #else
-                    if let sec = self.security, !self.certValidated {
-                        let trustObj = self.stream.sslTrust()
-                        if let possibleTrust = trustObj.trust {
-                            self.certValidated = sec.isValid(possibleTrust, domain: trustObj.domain)
-                        } else {
-                            self.certValidated = false
-                        }
-                        if !self.certValidated {
-                            self.disconnectStream(WSError(type: .invalidSSLError, message: "Invalid SSL certificate", code: 0))
-                            return
-                        }
-                    }
-                #endif
-                let _ = self.stream.write(data: data)
-            }
-            self.writeQueue.addOperation(operation)
->>>>>>> 9b942131
         })
 
         self.mutex.lock()
@@ -574,7 +507,6 @@
         }
     }
 
-<<<<<<< HEAD
     public func newBytesInStream() {
         guard let data = stream.read() else { return }
         parser.append(data: data)
@@ -582,102 +514,6 @@
     
     public func streamDidError(error: Error?) {
         disconnectStream(error)
-=======
-    /**
-     Finds the HTTP Packet in the TCP stream, by looking for the CRLF.
-     */
-    private func processHTTP(_ buffer: UnsafePointer<UInt8>, bufferLen: Int) -> Int {
-        let CRLFBytes = [UInt8(ascii: "\r"), UInt8(ascii: "\n"), UInt8(ascii: "\r"), UInt8(ascii: "\n")]
-        var k = 0
-        var totalSize = 0
-        for i in 0..<bufferLen {
-            if buffer[i] == CRLFBytes[k] {
-                k += 1
-                if k == 4 {
-                    totalSize = i + 1
-                    break
-                }
-            } else {
-                k = 0
-            }
-        }
-        if totalSize > 0 {
-            let code = validateResponse(buffer, bufferLen: totalSize)
-            if code != 0 {
-                return code
-            }
-            isConnecting = false
-            mutex.lock()
-            connected = true
-            mutex.unlock()
-            didDisconnect = false
-            if canDispatch {
-                callbackQueue.async { [weak self] in
-                    guard let self = self else { return }
-                    self.onConnect?()
-                    self.delegate?.websocketDidConnect(socket: self)
-                    self.advancedDelegate?.websocketDidConnect(socket: self)
-                    NotificationCenter.default.post(name: NSNotification.Name(WebsocketDidConnectNotification), object: self)
-                }
-            }
-            //totalSize += 1 //skip the last \n
-            let restSize = bufferLen - totalSize
-            if restSize > 0 {
-                processRawMessagesInBuffer(buffer + totalSize, bufferLen: restSize)
-            }
-            return 0 //success
-        }
-        return -1 // Was unable to find the full TCP header.
-    }
-
-    /**
-     Validates the HTTP is a 101 as per the RFC spec.
-     */
-    private func validateResponse(_ buffer: UnsafePointer<UInt8>, bufferLen: Int) -> Int {
-        guard let str = String(data: Data(bytes: buffer, count: bufferLen), encoding: .utf8) else { return -1 }
-        let splitArr = str.components(separatedBy: "\r\n")
-        var code = -1
-        var i = 0
-        var headers = [String: String]()
-        for str in splitArr {
-            if i == 0 {
-                let responseSplit = str.components(separatedBy: .whitespaces)
-                guard responseSplit.count > 1 else { return -1 }
-                if let c = Int(responseSplit[1]) {
-                    code = c
-                }
-            } else {
-                let responseSplit = str.components(separatedBy: ":")
-                guard responseSplit.count > 1 else { break }
-                let key = responseSplit[0].trimmingCharacters(in: .whitespaces)
-                let val = responseSplit[1].trimmingCharacters(in: .whitespaces)
-                headers[key.lowercased()] = val
-            }
-            i += 1
-        }
-        advancedDelegate?.websocketHttpUpgrade(socket: self, response: str)
-        onHttpResponseHeaders?(headers)
-        if code != httpSwitchProtocolCode {
-            return code
-        }
-        
-        if let extensionHeader = headers[headerWSExtensionName.lowercased()] {
-            processExtensionHeader(extensionHeader)
-        }
-        
-        if let acceptKey = headers[headerWSAcceptName.lowercased()] {
-            if acceptKey.count > 0 {
-                if headerSecKey.count > 0 {
-                    let sha = "\(headerSecKey)258EAFA5-E914-47DA-95CA-C5AB0DC85B11".sha1Base64()
-                    if sha != acceptKey as String {
-                        return -1
-                    }
-                }
-                return 0
-            }
-        }
-        return -1
->>>>>>> 9b942131
     }
     
     ///MARK: - WSMessageParserDelegate
@@ -732,181 +568,11 @@
             writeError(CloseCode.encoding.rawValue)
             return
         }
-<<<<<<< HEAD
         
         callbackQueue.async { [weak self] in
             guard let s = self else { return }
             s.onText?(str)
             s.delegate?.websocketDidReceiveMessage(socket: s, text: str)
-=======
-        if let response = response, response.bytesLeft > 0 {
-            var len = response.bytesLeft
-            var extra = bufferLen - response.bytesLeft
-            if response.bytesLeft > bufferLen {
-                len = bufferLen
-                extra = 0
-            }
-            response.bytesLeft -= len
-            response.buffer?.append(Data(bytes: baseAddress, count: len))
-            _ = processResponse(response)
-            return buffer.fromOffset(bufferLen - extra)
-        } else {
-            let isFin = (FinMask & baseAddress[0])
-            let receivedOpcodeRawValue = (OpCodeMask & baseAddress[0])
-            let receivedOpcode = OpCode(rawValue: receivedOpcodeRawValue)
-            let isMasked = (MaskMask & baseAddress[1])
-            let payloadLen = (PayloadLenMask & baseAddress[1])
-            var offset = 2
-            if compressionState.supportsCompression && receivedOpcode != .continueFrame {
-                compressionState.messageNeedsDecompression = (RSV1Mask & baseAddress[0]) > 0
-            }
-            if (isMasked > 0 || (RSVMask & baseAddress[0]) > 0) && receivedOpcode != .pong && !compressionState.messageNeedsDecompression {
-                let errCode = CloseCode.protocolError.rawValue
-                doDisconnect(WSError(type: .protocolError, message: "masked and rsv data is not currently supported", code: Int(errCode)))
-                writeError(errCode)
-                return emptyBuffer
-            }
-            let isControlFrame = (receivedOpcode == .connectionClose || receivedOpcode == .ping)
-            if !isControlFrame && (receivedOpcode != .binaryFrame && receivedOpcode != .continueFrame &&
-                receivedOpcode != .textFrame && receivedOpcode != .pong) {
-                    let errCode = CloseCode.protocolError.rawValue
-                    doDisconnect(WSError(type: .protocolError, message: "unknown opcode: \(receivedOpcodeRawValue)", code: Int(errCode)))
-                    writeError(errCode)
-                    return emptyBuffer
-            }
-            if isControlFrame && isFin == 0 {
-                let errCode = CloseCode.protocolError.rawValue
-                doDisconnect(WSError(type: .protocolError, message: "control frames can't be fragmented", code: Int(errCode)))
-                writeError(errCode)
-                return emptyBuffer
-            }
-            var closeCode = CloseCode.normal.rawValue
-            if receivedOpcode == .connectionClose {
-                if payloadLen == 1 {
-                    closeCode = CloseCode.protocolError.rawValue
-                } else if payloadLen > 1 {
-                    closeCode = WebSocket.readUint16(baseAddress, offset: offset)
-                    if closeCode < 1000 || (closeCode > 1003 && closeCode < 1007) || (closeCode > 1013 && closeCode < 3000) {
-                        closeCode = CloseCode.protocolError.rawValue
-                    }
-                }
-                if payloadLen < 2 {
-                    doDisconnect(WSError(type: .protocolError, message: "connection closed by server", code: Int(closeCode)))
-                    writeError(closeCode)
-                    return emptyBuffer
-                }
-            } else if isControlFrame && payloadLen > 125 {
-                writeError(CloseCode.protocolError.rawValue)
-                return emptyBuffer
-            }
-            var dataLength = UInt64(payloadLen)
-            if dataLength == 127 {
-                dataLength = WebSocket.readUint64(baseAddress, offset: offset)
-                offset += MemoryLayout<UInt64>.size
-            } else if dataLength == 126 {
-                dataLength = UInt64(WebSocket.readUint16(baseAddress, offset: offset))
-                offset += MemoryLayout<UInt16>.size
-            }
-            if bufferLen < offset || UInt64(bufferLen - offset) < dataLength {
-                fragBuffer = Data(bytes: baseAddress, count: bufferLen)
-                return emptyBuffer
-            }
-            var len = dataLength
-            if dataLength > UInt64(bufferLen) {
-                len = UInt64(bufferLen-offset)
-            }
-            if receivedOpcode == .connectionClose && len > 0 {
-                let size = MemoryLayout<UInt16>.size
-                offset += size
-                len -= UInt64(size)
-            }
-            let data: Data
-            if compressionState.messageNeedsDecompression, let decompressor = compressionState.decompressor {
-                do {
-                    data = try decompressor.decompress(bytes: baseAddress+offset, count: Int(len), finish: isFin > 0)
-                    if isFin > 0 && compressionState.serverNoContextTakeover {
-                        try decompressor.reset()
-                    }
-                } catch {
-                    let closeReason = "Decompression failed: \(error)"
-                    let closeCode = CloseCode.encoding.rawValue
-                    doDisconnect(WSError(type: .protocolError, message: closeReason, code: Int(closeCode)))
-                    writeError(closeCode)
-                    return emptyBuffer
-                }
-            } else {
-                data = Data(bytes: baseAddress+offset, count: Int(len))
-            }
-
-            if receivedOpcode == .connectionClose {
-                var closeReason = "connection closed by server"
-                if let customCloseReason = String(data: data, encoding: .utf8) {
-                    closeReason = customCloseReason
-                } else {
-                    closeCode = CloseCode.protocolError.rawValue
-                }
-                doDisconnect(WSError(type: .protocolError, message: closeReason, code: Int(closeCode)))
-                writeError(closeCode)
-                return emptyBuffer
-            }
-            if receivedOpcode == .pong {
-                if canDispatch {
-                    callbackQueue.async { [weak self] in
-                        guard let self = self else { return }
-                        let pongData: Data? = data.count > 0 ? data : nil
-                        self.onPong?(pongData)
-                        self.pongDelegate?.websocketDidReceivePong(socket: self, data: pongData)
-                    }
-                }
-                return buffer.fromOffset(offset + Int(len))
-            }
-            var response = readStack.last
-            if isControlFrame {
-                response = nil // Don't append pings.
-            }
-            if isFin == 0 && receivedOpcode == .continueFrame && response == nil {
-                let errCode = CloseCode.protocolError.rawValue
-                doDisconnect(WSError(type: .protocolError, message: "continue frame before a binary or text frame", code: Int(errCode)))
-                writeError(errCode)
-                return emptyBuffer
-            }
-            var isNew = false
-            if response == nil {
-                if receivedOpcode == .continueFrame {
-                    let errCode = CloseCode.protocolError.rawValue
-                    doDisconnect(WSError(type: .protocolError, message: "first frame can't be a continue frame", code: Int(errCode)))
-                    writeError(errCode)
-                    return emptyBuffer
-                }
-                isNew = true
-                response = WSResponse()
-                response!.code = receivedOpcode!
-                response!.bytesLeft = Int(dataLength)
-                response!.buffer = NSMutableData(data: data)
-            } else {
-                if receivedOpcode == .continueFrame {
-                    response!.bytesLeft = Int(dataLength)
-                } else {
-                    let errCode = CloseCode.protocolError.rawValue
-                    doDisconnect(WSError(type: .protocolError, message: "second and beyond of fragment message must be a continue frame", code: Int(errCode)))
-                    writeError(errCode)
-                    return emptyBuffer
-                }
-                response!.buffer!.append(data)
-            }
-            if let response = response {
-                response.bytesLeft -= Int(len)
-                response.frameCount += 1
-                response.isFin = isFin > 0 ? true : false
-                if isNew {
-                    readStack.append(response)
-                }
-                _ = processResponse(response)
-            }
-
-            let step = Int(offset + numericCast(len))
-            return buffer.fromOffset(step)
->>>>>>> 9b942131
         }
     }
     
@@ -920,7 +586,6 @@
             s.delegate?.websocketDidReceiveData(socket: s, data: data as Data)
         }
     }
-<<<<<<< HEAD
     
     func handlePong(_ message: WSMessage) {
         guard canDispatch else { return }
@@ -930,49 +595,9 @@
             guard let s = self else { return }
             s.onPong?(pongData)
             s.pongDelegate?.websocketDidReceivePong(socket: s, data: pongData)
-=======
-
-    /**
-     Process the finished response of a buffer.
-     */
-    private func processResponse(_ response: WSResponse) -> Bool {
-        if response.isFin && response.bytesLeft <= 0 {
-            if response.code == .ping {
-                if respondToPingWithPong {
-                    let data = response.buffer! // local copy so it is perverse for writing
-                    dequeueWrite(data as Data, code: .pong)
-                }
-            } else if response.code == .textFrame {
-                guard let str = String(data: response.buffer! as Data, encoding: .utf8) else {
-                    writeError(CloseCode.encoding.rawValue)
-                    return false
-                }
-                if canDispatch {
-                    callbackQueue.async { [weak self] in
-                        guard let self = self else { return }
-                        self.onText?(str)
-                        self.delegate?.websocketDidReceiveMessage(socket: self, text: str)
-                        self.advancedDelegate?.websocketDidReceiveMessage(socket: self, text: str, response: response)
-                    }
-                }
-            } else if response.code == .binaryFrame {
-                if canDispatch {
-                    let data = response.buffer! // local copy so it is perverse for writing
-                    callbackQueue.async { [weak self] in
-                        guard let self = self else { return }
-                        self.onData?(data as Data)
-                        self.delegate?.websocketDidReceiveData(socket: self, data: data as Data)
-                        self.advancedDelegate?.websocketDidReceiveData(socket: self, data: data as Data, response: response)
-                    }
-                }
-            }
-            readStack.removeLast()
-            return true
->>>>>>> 9b942131
-        }
-    }
-
-<<<<<<< HEAD
+        }
+    }
+
     //// Disconnect the stream object and notifies the delegate.
     private func disconnectStream(_ error: Error?, runDelegate: Bool = true) {
         mutex.lock()
@@ -982,80 +607,6 @@
         mutex.unlock()
         if runDelegate {
             doDisconnect(error)
-=======
-    /**
-     Used to write things to the stream
-     */
-    private func dequeueWrite(_ data: Data, code: OpCode, writeCompletion: (() -> ())? = nil) {
-        let operation = BlockOperation()
-        operation.addExecutionBlock { [weak self, weak operation] in
-            //stream isn't ready, let's wait
-            guard let self = self else { return }
-            guard let sOperation = operation else { return }
-            var offset = 2
-            var firstByte:UInt8 = self.FinMask | code.rawValue
-            var data = data
-            if [.textFrame, .binaryFrame].contains(code), let compressor = self.compressionState.compressor {
-                do {
-                    data = try compressor.compress(data)
-                    if self.compressionState.clientNoContextTakeover {
-                        try compressor.reset()
-                    }
-                    firstByte |= self.RSV1Mask
-                } catch {
-                    // TODO: report error?  We can just send the uncompressed frame.
-                }
-            }
-            let dataLength = data.count
-            let frame = NSMutableData(capacity: dataLength + self.MaxFrameSize)
-            let buffer = UnsafeMutableRawPointer(frame!.mutableBytes).assumingMemoryBound(to: UInt8.self)
-            buffer[0] = firstByte
-            if dataLength < 126 {
-                buffer[1] = CUnsignedChar(dataLength)
-            } else if dataLength <= Int(UInt16.max) {
-                buffer[1] = 126
-                WebSocket.writeUint16(buffer, offset: offset, value: UInt16(dataLength))
-                offset += MemoryLayout<UInt16>.size
-            } else {
-                buffer[1] = 127
-                WebSocket.writeUint64(buffer, offset: offset, value: UInt64(dataLength))
-                offset += MemoryLayout<UInt64>.size
-            }
-            buffer[1] |= self.MaskMask
-            let maskKey = UnsafeMutablePointer<UInt8>(buffer + offset)
-            _ = SecRandomCopyBytes(kSecRandomDefault, Int(MemoryLayout<UInt32>.size), maskKey)
-            offset += MemoryLayout<UInt32>.size
-
-            for i in 0..<dataLength {
-                buffer[offset] = data[i] ^ maskKey[i % MemoryLayout<UInt32>.size]
-                offset += 1
-            }
-            var total = 0
-            while !sOperation.isCancelled {
-                if !self.readyToWrite {
-                    self.doDisconnect(WSError(type: .outputStreamWriteError, message: "output stream had an error during write", code: 0))
-                    break
-                }
-                let stream = self.stream
-                let writeBuffer = UnsafeRawPointer(frame!.bytes+total).assumingMemoryBound(to: UInt8.self)
-                let len = stream.write(data: Data(bytes: writeBuffer, count: offset-total))
-                if len <= 0 {
-                    self.doDisconnect(WSError(type: .outputStreamWriteError, message: "output stream had an error during write", code: 0))
-                    break
-                } else {
-                    total += len
-                }
-                if total >= offset {
-                    if let callback = writeCompletion {
-                        self.callbackQueue.async {
-                            callback()
-                        }
-                    }
-
-                    break
-                }
-            }
->>>>>>> 9b942131
         }
     }
     
@@ -1066,16 +617,9 @@
         isConnecting = false
         guard canDispatch else { return }
         callbackQueue.async { [weak self] in
-<<<<<<< HEAD
-            guard let s = self else { return }
-            s.onDisconnect?(error)
-            s.delegate?.websocketDidDisconnect(socket: s, error: error)
-=======
             guard let self = self else { return }
             self.onDisconnect?(error)
             self.delegate?.websocketDidDisconnect(socket: self, error: error)
-            self.advancedDelegate?.websocketDidDisconnect(socket: self, error: error)
->>>>>>> 9b942131
             let userInfo = error.map{ [WebsocketDisconnectionErrorKeyName: $0] }
             NotificationCenter.default.post(name: NSNotification.Name(WebsocketDidDisconnectNotification), object: self, userInfo: userInfo)
         }
