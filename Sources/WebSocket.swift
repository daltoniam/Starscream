//////////////////////////////////////////////////////////////////////////////////////////////////
//
//  Websocket.swift
//
//  Created by Dalton Cherry on 7/16/14.
//  Copyright (c) 2014-2017 Dalton Cherry.
//
//  Licensed under the Apache License, Version 2.0 (the "License");
//  you may not use this file except in compliance with the License.
//  You may obtain a copy of the License at
//
//  http://www.apache.org/licenses/LICENSE-2.0
//
//  Unless required by applicable law or agreed to in writing, software
//  distributed under the License is distributed on an "AS IS" BASIS,
//  WITHOUT WARRANTIES OR CONDITIONS OF ANY KIND, either express or implied.
//  See the License for the specific language governing permissions and
//  limitations under the License.
//
//////////////////////////////////////////////////////////////////////////////////////////////////

import Foundation
import CoreFoundation
import SSCommonCrypto

public let WebsocketDidConnectNotification = "WebsocketDidConnectNotification"
public let WebsocketDidDisconnectNotification = "WebsocketDidDisconnectNotification"
public let WebsocketDisconnectionErrorKeyName = "WebsocketDisconnectionErrorKeyName"

//Standard WebSocket close codes
public enum CloseCode : UInt16 {
    case normal                 = 1000
    case goingAway              = 1001
    case protocolError          = 1002
    case protocolUnhandledType  = 1003
    // 1004 reserved.
    case noStatusReceived       = 1005
    //1006 reserved.
    case encoding               = 1007
    case policyViolated         = 1008
    case messageTooBig          = 1009
}

public enum ErrorType: Error {
    case outputStreamWriteError //output stream error during write
    case compressionError
    case invalidSSLError //Invalid SSL certificate
    case writeTimeoutError //The socket timed out waiting to be ready to write
    case protocolError //There was an error parsing the WebSocket frames
    case upgradeError //There was an error during the HTTP upgrade
    case closeError //There was an error during the close (socket probably has been dereferenced)
}

public struct WSError: Error {
    public let type: ErrorType
    public let message: String
    public let code: Int
}

//WebSocketClient is setup to be dependency injection for testing
public protocol WebSocketClient: class {
<<<<<<< HEAD
    var delegate: WebSocketDelegate? {get set }
    
    var disableSSLCertValidation: Bool { get set }
    var overrideTrustHostname: Bool { get set }
    var desiredTrustHostname: String? { get set }
    var useSSLClientAuthentication: Bool { get set }
    var sslClientCertificate: SSLClientCertificate? { get set }
=======
    var delegate: WebSocketDelegate? {get set}
    var disableSSLCertValidation: Bool {get set}
    var overrideTrustHostname: Bool {get set}
    var desiredTrustHostname: String? {get set}
>>>>>>> 114e5df9
    #if os(Linux)
    #else
    var security: SSLTrustValidator? {get set}
    var enabledSSLCipherSuites: [SSLCipherSuite]? {get set}
    #endif
    var isConnected: Bool {get}
    
    func connect()
    func disconnect(forceTimeout: TimeInterval?, closeCode: UInt16)
    func write(string: String, completion: (() -> ())?)
    func write(data: Data, completion: (() -> ())?)
    func write(ping: Data, completion: (() -> ())?)
    func write(pong: Data, completion: (() -> ())?)
}

//implements some of the base behaviors
extension WebSocketClient {
    public func write(string: String) {
        write(string: string, completion: nil)
    }
    
    public func write(data: Data) {
        write(data: data, completion: nil)
    }
    
    public func write(ping: Data) {
        write(ping: ping, completion: nil)
    }

    public func write(pong: Data) {
        write(pong: pong, completion: nil)
    }
    
    public func disconnect() {
        disconnect(forceTimeout: nil, closeCode: CloseCode.normal.rawValue)
    }
}

//SSL settings for the stream
public struct SSLSettings {
<<<<<<< HEAD
    let useSSL: Bool
    let disableCertValidation: Bool
    var overrideTrustHostname: Bool
    var desiredTrustHostname: String?
    let useSSLClientAuthentication: Bool
    let sslClientCertificate: SSLClientCertificate?
=======
    public let useSSL: Bool
    public let disableCertValidation: Bool
    public var overrideTrustHostname: Bool
    public var desiredTrustHostname: String?
>>>>>>> 114e5df9
    #if os(Linux)
    #else
    public let cipherSuites: [SSLCipherSuite]?
    #endif
}

public protocol WSStreamDelegate: class {
    func newBytesInStream()
    func streamDidError(error: Error?)
}

//This protocol is to allow custom implemention of the underlining stream. This way custom socket libraries (e.g. linux) can be used
public protocol WSStream {
    var delegate: WSStreamDelegate? {get set}
    func connect(url: URL, port: Int, timeout: TimeInterval, ssl: SSLSettings, completion: @escaping ((Error?) -> Void))
    func write(data: Data) -> Int
    func read() -> Data?
    func cleanup()
    #if os(Linux) || os(watchOS)
    #else
    func sslTrust() -> (trust: SecTrust?, domain: String?)
    #endif
}

open class FoundationStream : NSObject, WSStream, StreamDelegate  {
    private static let sharedWorkQueue = DispatchQueue(label: "com.vluxe.starscream.websocket", attributes: [])
    private var inputStream: InputStream?
    private var outputStream: OutputStream?
    public weak var delegate: WSStreamDelegate?
    let BUFFER_MAX = 4096
	
	public var enableSOCKSProxy = false
    
    public func connect(url: URL, port: Int, timeout: TimeInterval, ssl: SSLSettings, completion: @escaping ((Error?) -> Void)) {
        var readStream: Unmanaged<CFReadStream>?
        var writeStream: Unmanaged<CFWriteStream>?
        let h = url.host! as NSString
        CFStreamCreatePairWithSocketToHost(nil, h, UInt32(port), &readStream, &writeStream)
        inputStream = readStream!.takeRetainedValue()
        outputStream = writeStream!.takeRetainedValue()

        #if os(watchOS) //watchOS us unfortunately is missing the kCFStream properties to make this work
        #else
            if enableSOCKSProxy {
                let proxyDict = CFNetworkCopySystemProxySettings()
                let socksConfig = CFDictionaryCreateMutableCopy(nil, 0, proxyDict!.takeRetainedValue())
                let propertyKey = CFStreamPropertyKey(rawValue: kCFStreamPropertySOCKSProxy)
                CFWriteStreamSetProperty(outputStream, propertyKey, socksConfig)
                CFReadStreamSetProperty(inputStream, propertyKey, socksConfig)
            }
        #endif
        
        guard let inStream = inputStream, let outStream = outputStream else { return }
        inStream.delegate = self
        outStream.delegate = self
        if ssl.useSSL {
            inStream.setProperty(StreamSocketSecurityLevel.negotiatedSSL as AnyObject, forKey: Stream.PropertyKey.socketSecurityLevelKey)
            outStream.setProperty(StreamSocketSecurityLevel.negotiatedSSL as AnyObject, forKey: Stream.PropertyKey.socketSecurityLevelKey)
            #if os(watchOS) //watchOS us unfortunately is missing the kCFStream properties to make this work
            #else
                var settings = [NSObject: NSObject]()
                if ssl.disableCertValidation {
                    settings[kCFStreamSSLValidatesCertificateChain] = NSNumber(value: false)
                }
                if ssl.overrideTrustHostname {
                    if let hostname = ssl.desiredTrustHostname {
                        settings[kCFStreamSSLPeerName] = hostname as NSString
                    } else {
                        settings[kCFStreamSSLPeerName] = kCFNull
                    }
                }
                if ssl.useSSLClientAuthentication {
                    if let sslClientCertificate = ssl.sslClientCertificate {
                        settings[kCFStreamSSLCertificates] = sslClientCertificate.streamSSLCertificates
                    } else {
                        print("Warning - useSSLClientAuthentication set to true, but sslClientCertificate is nil")
                    }
                    
                }
                inStream.setProperty(settings, forKey: kCFStreamPropertySSLSettings as Stream.PropertyKey)
                outStream.setProperty(settings, forKey: kCFStreamPropertySSLSettings as Stream.PropertyKey)
            #endif

            #if os(Linux)
            #else
            if let cipherSuites = ssl.cipherSuites {
                #if os(watchOS) //watchOS us unfortunately is missing the kCFStream properties to make this work
                #else
                if let sslContextIn = CFReadStreamCopyProperty(inputStream, CFStreamPropertyKey(rawValue: kCFStreamPropertySSLContext)) as! SSLContext?,
                    let sslContextOut = CFWriteStreamCopyProperty(outputStream, CFStreamPropertyKey(rawValue: kCFStreamPropertySSLContext)) as! SSLContext? {
                    let resIn = SSLSetEnabledCiphers(sslContextIn, cipherSuites, cipherSuites.count)
                    let resOut = SSLSetEnabledCiphers(sslContextOut, cipherSuites, cipherSuites.count)
                    if resIn != errSecSuccess {
                        completion(WSError(type: .invalidSSLError, message: "Error setting ingoing cypher suites", code: Int(resIn)))
                    }
                    if resOut != errSecSuccess {
                        completion(WSError(type: .invalidSSLError, message: "Error setting outgoing cypher suites", code: Int(resOut)))
                    }
                }
                #endif
            }
            #endif
        }
        
        CFReadStreamSetDispatchQueue(inStream, FoundationStream.sharedWorkQueue)
        CFWriteStreamSetDispatchQueue(outStream, FoundationStream.sharedWorkQueue)
        inStream.open()
        outStream.open()
        
        var out = timeout// wait X seconds before giving up
        FoundationStream.sharedWorkQueue.async { [weak self] in
            while !outStream.hasSpaceAvailable {
                usleep(100) // wait until the socket is ready
                out -= 100
                if out < 0 {
                    completion(WSError(type: .writeTimeoutError, message: "Timed out waiting for the socket to be ready for a write", code: 0))
                    return
                } else if let error = outStream.streamError {
                    completion(error)
                    return // disconnectStream will be called.
                } else if self == nil {
                    completion(WSError(type: .closeError, message: "socket object has been dereferenced", code: 0))
                    return
                }
            }
            completion(nil) //success!
        }
    }
    
    public func write(data: Data) -> Int {
        guard let outStream = outputStream else {return -1}
        let buffer = UnsafeRawPointer((data as NSData).bytes).assumingMemoryBound(to: UInt8.self)
        return outStream.write(buffer, maxLength: data.count)
    }
    
    public func read() -> Data? {
        guard let stream = inputStream else {return nil}
        let buf = NSMutableData(capacity: BUFFER_MAX)
        let buffer = UnsafeMutableRawPointer(mutating: buf!.bytes).assumingMemoryBound(to: UInt8.self)
        let length = stream.read(buffer, maxLength: BUFFER_MAX)
        if length < 1 {
            return nil
        }
        return Data(bytes: buffer, count: length)
    }
    
    public func cleanup() {
        if let stream = inputStream {
            stream.delegate = nil
            CFReadStreamSetDispatchQueue(stream, nil)
            stream.close()
        }
        if let stream = outputStream {
            stream.delegate = nil
            CFWriteStreamSetDispatchQueue(stream, nil)
            stream.close()
        }
        outputStream = nil
        inputStream = nil
    }
    
    #if os(Linux) || os(watchOS)
    #else
    public func sslTrust() -> (trust: SecTrust?, domain: String?) {
        let trust = outputStream!.property(forKey: kCFStreamPropertySSLPeerTrust as Stream.PropertyKey) as! SecTrust?
        var domain = outputStream!.property(forKey: kCFStreamSSLPeerName as Stream.PropertyKey) as? String
        if domain == nil,
            let sslContextOut = CFWriteStreamCopyProperty(outputStream, CFStreamPropertyKey(rawValue: kCFStreamPropertySSLContext)) as! SSLContext? {
            var peerNameLen: Int = 0
            SSLGetPeerDomainNameLength(sslContextOut, &peerNameLen)
            var peerName = Data(count: peerNameLen)
            let _ = peerName.withUnsafeMutableBytes { (peerNamePtr: UnsafeMutablePointer<Int8>) in
                SSLGetPeerDomainName(sslContextOut, peerNamePtr, &peerNameLen)
            }
            if let peerDomain = String(bytes: peerName, encoding: .utf8), peerDomain.count > 0 {
                domain = peerDomain
            }
        }
        
        return (trust, domain)
    }
    #endif
    
    /**
     Delegate for the stream methods. Processes incoming bytes
     */
    open func stream(_ aStream: Stream, handle eventCode: Stream.Event) {
        if eventCode == .hasBytesAvailable {
            if aStream == inputStream {
                delegate?.newBytesInStream()
            }
        } else if eventCode == .errorOccurred {
            delegate?.streamDidError(error: aStream.streamError)
        } else if eventCode == .endEncountered {
            delegate?.streamDidError(error: nil)
        }
    }
}

//WebSocket implementation

//standard delegate you should use
public protocol WebSocketDelegate: class {
    func websocketDidConnect(socket: WebSocketClient)
    func websocketDidDisconnect(socket: WebSocketClient, error: Error?)
    func websocketDidReceiveMessage(socket: WebSocketClient, text: String)
    func websocketDidReceiveData(socket: WebSocketClient, data: Data)
}

//got pongs
public protocol WebSocketPongDelegate: class {
    func websocketDidReceivePong(socket: WebSocketClient, data: Data?)
}

// A Delegate with more advanced info on messages and connection etc.
public protocol WebSocketAdvancedDelegate: class {
    func websocketDidConnect(socket: WebSocket)
    func websocketDidDisconnect(socket: WebSocket, error: Error?)
    func websocketDidReceiveMessage(socket: WebSocket, text: String, response: WebSocket.WSResponse)
    func websocketDidReceiveData(socket: WebSocket, data: Data, response: WebSocket.WSResponse)
    func websocketHttpUpgrade(socket: WebSocket, request: String)
    func websocketHttpUpgrade(socket: WebSocket, response: String)
}


open class WebSocket : NSObject, StreamDelegate, WebSocketClient, WSStreamDelegate {

    public enum OpCode : UInt8 {
        case continueFrame = 0x0
        case textFrame = 0x1
        case binaryFrame = 0x2
        // 3-7 are reserved.
        case connectionClose = 0x8
        case ping = 0x9
        case pong = 0xA
        // B-F reserved.
    }

    public static let ErrorDomain = "WebSocket"

    // Where the callback is executed. It defaults to the main UI thread queue.
    public var callbackQueue = DispatchQueue.main

    // MARK: - Constants

    let headerWSUpgradeName     = "Upgrade"
    let headerWSUpgradeValue    = "websocket"
    let headerWSHostName        = "Host"
    let headerWSConnectionName  = "Connection"
    let headerWSConnectionValue = "Upgrade"
    let headerWSProtocolName    = "Sec-WebSocket-Protocol"
    let headerWSVersionName     = "Sec-WebSocket-Version"
    let headerWSVersionValue    = "13"
    let headerWSExtensionName   = "Sec-WebSocket-Extensions"
    let headerWSKeyName         = "Sec-WebSocket-Key"
    let headerOriginName        = "Origin"
    let headerWSAcceptName      = "Sec-WebSocket-Accept"
    let BUFFER_MAX              = 4096
    let FinMask: UInt8          = 0x80
    let OpCodeMask: UInt8       = 0x0F
    let RSVMask: UInt8          = 0x70
    let RSV1Mask: UInt8         = 0x40
    let MaskMask: UInt8         = 0x80
    let PayloadLenMask: UInt8   = 0x7F
    let MaxFrameSize: Int       = 32
    let httpSwitchProtocolCode  = 101
    let supportedSSLSchemes     = ["wss", "https"]

    public class WSResponse {
        var isFin = false
        public var code: OpCode = .continueFrame
        var bytesLeft = 0
        public var frameCount = 0
        public var buffer: NSMutableData?
        public let firstFrame = {
            return Date()
        }()
    }

    // MARK: - Delegates

    /// Responds to callback about new messages coming in over the WebSocket
    /// and also connection/disconnect messages.
    public weak var delegate: WebSocketDelegate?
    
    /// The optional advanced delegate can be used instead of of the delegate
    public weak var advancedDelegate: WebSocketAdvancedDelegate?

    /// Receives a callback for each pong message recived.
    public weak var pongDelegate: WebSocketPongDelegate?
    
    public var onConnect: (() -> Void)?
    public var onDisconnect: ((Error?) -> Void)?
    public var onText: ((String) -> Void)?
    public var onData: ((Data) -> Void)?
    public var onPong: ((Data?) -> Void)?

    public var disableSSLCertValidation = false
    public var overrideTrustHostname = false
    public var desiredTrustHostname: String? = nil
    public var useSSLClientAuthentication = false
    public var sslClientCertificate: SSLClientCertificate? = nil

    public var enableCompression = true
    #if os(Linux)
    #else
    public var security: SSLTrustValidator?
    public var enabledSSLCipherSuites: [SSLCipherSuite]?
    #endif
    
    public var isConnected: Bool {
        mutex.lock()
        let isConnected = connected
        mutex.unlock()
        return isConnected
    }
    public var request: URLRequest //this is only public to allow headers, timeout, etc to be modified on reconnect
    public var currentURL: URL { return request.url! }

    public var respondToPingWithPong: Bool = true

    // MARK: - Private

    private struct CompressionState {
        var supportsCompression = false
        var messageNeedsDecompression = false
        var serverMaxWindowBits = 15
        var clientMaxWindowBits = 15
        var clientNoContextTakeover = false
        var serverNoContextTakeover = false
        var decompressor:Decompressor? = nil
        var compressor:Compressor? = nil
    }
    
    private var stream: WSStream
    private var connected = false
    private var isConnecting = false
    private let mutex = NSLock()
    private var compressionState = CompressionState()
    private var writeQueue = OperationQueue()
    private var readStack = [WSResponse]()
    private var inputQueue = [Data]()
    private var fragBuffer: Data?
    private var certValidated = false
    private var didDisconnect = false
    private var readyToWrite = false
    private var headerSecKey = ""
    private var canDispatch: Bool {
        mutex.lock()
        let canWork = readyToWrite
        mutex.unlock()
        return canWork
    }
    
    /// Used for setting protocols.
    public init(request: URLRequest, protocols: [String]? = nil, stream: WSStream = FoundationStream()) {
        self.request = request
        self.stream = stream
        if request.value(forHTTPHeaderField: headerOriginName) == nil {
            guard let url = request.url else {return}
            var origin = url.absoluteString
            if let hostUrl = URL (string: "/", relativeTo: url) {
                origin = hostUrl.absoluteString
                origin.remove(at: origin.index(before: origin.endIndex))
            }
            self.request.setValue(origin, forHTTPHeaderField: headerOriginName)
        }
        if let protocols = protocols {
            self.request.setValue(protocols.joined(separator: ","), forHTTPHeaderField: headerWSProtocolName)
        }
        writeQueue.maxConcurrentOperationCount = 1
    }
    
    public convenience init(url: URL, protocols: [String]? = nil) {
        var request = URLRequest(url: url)
        request.timeoutInterval = 5
        self.init(request: request, protocols: protocols)
    }

    // Used for specifically setting the QOS for the write queue.
    public convenience init(url: URL, writeQueueQOS: QualityOfService, protocols: [String]? = nil) {
        self.init(url: url, protocols: protocols)
        writeQueue.qualityOfService = writeQueueQOS
    }

    /**
     Connect to the WebSocket server on a background thread.
     */
    open func connect() {
        guard !isConnecting else { return }
        didDisconnect = false
        isConnecting = true
        createHTTPRequest()
    }

    /**
     Disconnect from the server. I send a Close control frame to the server, then expect the server to respond with a Close control frame and close the socket from its end. I notify my delegate once the socket has been closed.

     If you supply a non-nil `forceTimeout`, I wait at most that long (in seconds) for the server to close the socket. After the timeout expires, I close the socket and notify my delegate.

     If you supply a zero (or negative) `forceTimeout`, I immediately close the socket (without sending a Close control frame) and notify my delegate.

     - Parameter forceTimeout: Maximum time to wait for the server to close the socket.
     - Parameter closeCode: The code to send on disconnect. The default is the normal close code for cleanly disconnecting a webSocket.
    */
    open func disconnect(forceTimeout: TimeInterval? = nil, closeCode: UInt16 = CloseCode.normal.rawValue) {
        guard isConnected else { return }
        switch forceTimeout {
        case .some(let seconds) where seconds > 0:
            let milliseconds = Int(seconds * 1_000)
            callbackQueue.asyncAfter(deadline: .now() + .milliseconds(milliseconds)) { [weak self] in
                self?.disconnectStream(nil)
            }
            fallthrough
        case .none:
            writeError(closeCode)
        default:
            disconnectStream(nil)
            break
        }
    }

    /**
     Write a string to the websocket. This sends it as a text frame.

     If you supply a non-nil completion block, I will perform it when the write completes.

     - parameter string:        The string to write.
     - parameter completion: The (optional) completion handler.
     */
    open func write(string: String, completion: (() -> ())? = nil) {
        guard isConnected else { return }
        dequeueWrite(string.data(using: String.Encoding.utf8)!, code: .textFrame, writeCompletion: completion)
    }

    /**
     Write binary data to the websocket. This sends it as a binary frame.

     If you supply a non-nil completion block, I will perform it when the write completes.

     - parameter data:       The data to write.
     - parameter completion: The (optional) completion handler.
     */
    open func write(data: Data, completion: (() -> ())? = nil) {
        guard isConnected else { return }
        dequeueWrite(data, code: .binaryFrame, writeCompletion: completion)
    }

    /**
     Write a ping to the websocket. This sends it as a control frame.
     Yodel a   sound  to the planet.    This sends it as an astroid. http://youtu.be/Eu5ZJELRiJ8?t=42s
     */
    open func write(ping: Data, completion: (() -> ())? = nil) {
        guard isConnected else { return }
        dequeueWrite(ping, code: .ping, writeCompletion: completion)
    }

    /**
     Write a pong to the websocket. This sends it as a control frame.
     Respond to a Yodel.
     */
    open func write(pong: Data, completion: (() -> ())? = nil) {
        guard isConnected else { return }
        dequeueWrite(pong, code: .pong, writeCompletion: completion)
    }

    /**
     Private method that starts the connection.
     */
    private func createHTTPRequest() {
        guard let url = request.url else {return}
        var port = url.port
        if port == nil {
            if supportedSSLSchemes.contains(url.scheme!) {
                port = 443
            } else {
                port = 80
            }
        }
        request.setValue(headerWSUpgradeValue, forHTTPHeaderField: headerWSUpgradeName)
        request.setValue(headerWSConnectionValue, forHTTPHeaderField: headerWSConnectionName)
        headerSecKey = generateWebSocketKey()
        request.setValue(headerWSVersionValue, forHTTPHeaderField: headerWSVersionName)
        request.setValue(headerSecKey, forHTTPHeaderField: headerWSKeyName)
        
        if enableCompression {
            let val = "permessage-deflate; client_max_window_bits; server_max_window_bits=15"
            request.setValue(val, forHTTPHeaderField: headerWSExtensionName)
        }
        let hostValue = request.allHTTPHeaderFields?[headerWSHostName] ?? "\(url.host!):\(port!)"
        request.setValue(hostValue, forHTTPHeaderField: headerWSHostName)

        var path = url.absoluteString
        let offset = (url.scheme?.count ?? 2) + 3
        path = String(path[path.index(path.startIndex, offsetBy: offset)..<path.endIndex])
        if let range = path.range(of: "/") {
            path = String(path[range.lowerBound..<path.endIndex])
        } else {
            path = "/"
            if let query = url.query {
                path += "?" + query
            }
        }
        
        var httpBody = "\(request.httpMethod ?? "GET") \(path) HTTP/1.1\r\n"
        if let headers = request.allHTTPHeaderFields {
            for (key, val) in headers {
                httpBody += "\(key): \(val)\r\n"
            }
        }
        httpBody += "\r\n"
        
        initStreamsWithData(httpBody.data(using: .utf8)!, Int(port!))
        advancedDelegate?.websocketHttpUpgrade(socket: self, request: httpBody)
    }

    /**
     Generate a WebSocket key as needed in RFC.
     */
    private func generateWebSocketKey() -> String {
        var key = ""
        let seed = 16
        for _ in 0..<seed {
            let uni = UnicodeScalar(UInt32(97 + arc4random_uniform(25)))
            key += "\(Character(uni!))"
        }
        let data = key.data(using: String.Encoding.utf8)
        let baseKey = data?.base64EncodedString(options: NSData.Base64EncodingOptions(rawValue: 0))
        return baseKey!
    }

    /**
     Start the stream connection and write the data to the output stream.
     */
    private func initStreamsWithData(_ data: Data, _ port: Int) {

        guard let url = request.url else {
            disconnectStream(nil, runDelegate: true)
            return
            
        }
        // Disconnect and clean up any existing streams before setting up a new pair
        disconnectStream(nil, runDelegate: false)

        let useSSL = supportedSSLSchemes.contains(url.scheme!)
        #if os(Linux)
            let settings = SSLSettings(useSSL: useSSL,
                                       disableCertValidation: disableSSLCertValidation,
                                       overrideTrustHostname: overrideTrustHostname,
                                       desiredTrustHostname: desiredTrustHostname),
                                       useSSLClientAuthentication: useSSLClientAuthentication,
                                       sslClientCertificate: sslClientCertificate
        #else
            let settings = SSLSettings(useSSL: useSSL,
                                       disableCertValidation: disableSSLCertValidation,
                                       overrideTrustHostname: overrideTrustHostname,
                                       desiredTrustHostname: desiredTrustHostname,
                                       useSSLClientAuthentication: useSSLClientAuthentication,
                                       sslClientCertificate: sslClientCertificate,
                                       cipherSuites: self.enabledSSLCipherSuites)
        #endif
        certValidated = !useSSL
        let timeout = request.timeoutInterval * 1_000_000
        stream.delegate = self
        stream.connect(url: url, port: port, timeout: timeout, ssl: settings, completion: { [weak self] (error) in
            guard let s = self else {return}
            if error != nil {
                s.disconnectStream(error)
                return
            }
            let operation = BlockOperation()
            operation.addExecutionBlock { [weak self, weak operation] in
                guard let sOperation = operation, let s = self else { return }
                guard !sOperation.isCancelled else { return }
                // Do the pinning now if needed
                #if os(Linux) || os(watchOS)
                    s.certValidated = false
                #else
                    if let sec = s.security, !s.certValidated {
                        let trustObj = s.stream.sslTrust()
                        if let possibleTrust = trustObj.trust {
                            s.certValidated = sec.isValid(possibleTrust, domain: trustObj.domain)
                        } else {
                            s.certValidated = false
                        }
                        if !s.certValidated {
                            s.disconnectStream(WSError(type: .invalidSSLError, message: "Invalid SSL certificate", code: 0))
                            return
                        }
                    }
                #endif
                let _ = s.stream.write(data: data)
            }
            s.writeQueue.addOperation(operation)
        })

        self.mutex.lock()
        self.readyToWrite = true
        self.mutex.unlock()
    }

    /**
     Delegate for the stream methods. Processes incoming bytes
     */
    
    public func newBytesInStream() {
        processInputStream()
    }
    
    public func streamDidError(error: Error?) {
        disconnectStream(error)
    }

    /**
     Disconnect the stream object and notifies the delegate.
     */
    private func disconnectStream(_ error: Error?, runDelegate: Bool = true) {
        if error == nil {
            writeQueue.waitUntilAllOperationsAreFinished()
        } else {
            writeQueue.cancelAllOperations()
        }
        
        mutex.lock()
        cleanupStream()
        connected = false
        mutex.unlock()
        if runDelegate {
            doDisconnect(error)
        }
    }

    /**
     cleanup the streams.
     */
    private func cleanupStream() {
        stream.cleanup()
        fragBuffer = nil
    }

    /**
     Handles the incoming bytes and sending them to the proper processing method.
     */
    private func processInputStream() {
        let data = stream.read()
        guard let d = data else { return }
        var process = false
        if inputQueue.count == 0 {
            process = true
        }
        inputQueue.append(d)
        if process {
            dequeueInput()
        }
    }

    /**
     Dequeue the incoming input so it is processed in order.
     */
    private func dequeueInput() {
        while !inputQueue.isEmpty {
            autoreleasepool {
                let data = inputQueue[0]
                var work = data
                if let buffer = fragBuffer {
                    var combine = NSData(data: buffer) as Data
                    combine.append(data)
                    work = combine
                    fragBuffer = nil
                }
                let buffer = UnsafeRawPointer((work as NSData).bytes).assumingMemoryBound(to: UInt8.self)
                let length = work.count
                if !connected {
                    processTCPHandshake(buffer, bufferLen: length)
                } else {
                    processRawMessagesInBuffer(buffer, bufferLen: length)
                }
                inputQueue = inputQueue.filter{ $0 != data }
            }
        }
    }

    /**
     Handle checking the inital connection status
     */
    private func processTCPHandshake(_ buffer: UnsafePointer<UInt8>, bufferLen: Int) {
        let code = processHTTP(buffer, bufferLen: bufferLen)
        switch code {
        case 0:
            break
        case -1:
            fragBuffer = Data(bytes: buffer, count: bufferLen)
            break // do nothing, we are going to collect more data
        default:
            doDisconnect(WSError(type: .upgradeError, message: "Invalid HTTP upgrade", code: code))
        }
    }

    /**
     Finds the HTTP Packet in the TCP stream, by looking for the CRLF.
     */
    private func processHTTP(_ buffer: UnsafePointer<UInt8>, bufferLen: Int) -> Int {
        let CRLFBytes = [UInt8(ascii: "\r"), UInt8(ascii: "\n"), UInt8(ascii: "\r"), UInt8(ascii: "\n")]
        var k = 0
        var totalSize = 0
        for i in 0..<bufferLen {
            if buffer[i] == CRLFBytes[k] {
                k += 1
                if k == 4 {
                    totalSize = i + 1
                    break
                }
            } else {
                k = 0
            }
        }
        if totalSize > 0 {
            let code = validateResponse(buffer, bufferLen: totalSize)
            if code != 0 {
                return code
            }
            isConnecting = false
            mutex.lock()
            connected = true
            mutex.unlock()
            didDisconnect = false
            if canDispatch {
                callbackQueue.async { [weak self] in
                    guard let s = self else { return }
                    s.onConnect?()
                    s.delegate?.websocketDidConnect(socket: s)
                    s.advancedDelegate?.websocketDidConnect(socket: s)
                    NotificationCenter.default.post(name: NSNotification.Name(WebsocketDidConnectNotification), object: self)
                }
            }
            //totalSize += 1 //skip the last \n
            let restSize = bufferLen - totalSize
            if restSize > 0 {
                processRawMessagesInBuffer(buffer + totalSize, bufferLen: restSize)
            }
            return 0 //success
        }
        return -1 // Was unable to find the full TCP header.
    }

    /**
     Validates the HTTP is a 101 as per the RFC spec.
     */
    private func validateResponse(_ buffer: UnsafePointer<UInt8>, bufferLen: Int) -> Int {
        guard let str = String(data: Data(bytes: buffer, count: bufferLen), encoding: .utf8) else { return -1 }
        let splitArr = str.components(separatedBy: "\r\n")
        var code = -1
        var i = 0
        var headers = [String: String]()
        for str in splitArr {
            if i == 0 {
                let responseSplit = str.components(separatedBy: .whitespaces)
                guard responseSplit.count > 1 else { return -1 }
                if let c = Int(responseSplit[1]) {
                    code = c
                }
            } else {
                let responseSplit = str.components(separatedBy: ":")
                guard responseSplit.count > 1 else { break }
                let key = responseSplit[0].trimmingCharacters(in: .whitespaces)
                let val = responseSplit[1].trimmingCharacters(in: .whitespaces)
                headers[key.lowercased()] = val
            }
            i += 1
        }
        advancedDelegate?.websocketHttpUpgrade(socket: self, response: str)
        if code != httpSwitchProtocolCode {
            return code
        }
        
        if let extensionHeader = headers[headerWSExtensionName.lowercased()] {
            processExtensionHeader(extensionHeader)
        }
        
        if let acceptKey = headers[headerWSAcceptName.lowercased()] {
            if acceptKey.count > 0 {
                if headerSecKey.count > 0 {
                    let sha = "\(headerSecKey)258EAFA5-E914-47DA-95CA-C5AB0DC85B11".sha1Base64()
                    if sha != acceptKey as String {
                        return -1
                    }
                }
                return 0
            }
        }
        return -1
    }

    /**
     Parses the extension header, setting up the compression parameters.
     */
    func processExtensionHeader(_ extensionHeader: String) {
        let parts = extensionHeader.components(separatedBy: ";")
        for p in parts {
            let part = p.trimmingCharacters(in: .whitespaces)
            if part == "permessage-deflate" {
                compressionState.supportsCompression = true
            } else if part.hasPrefix("server_max_window_bits=") {
                let valString = part.components(separatedBy: "=")[1]
                if let val = Int(valString.trimmingCharacters(in: .whitespaces)) {
                    compressionState.serverMaxWindowBits = val
                }
            } else if part.hasPrefix("client_max_window_bits=") {
                let valString = part.components(separatedBy: "=")[1]
                if let val = Int(valString.trimmingCharacters(in: .whitespaces)) {
                    compressionState.clientMaxWindowBits = val
                }
            } else if part == "client_no_context_takeover" {
                compressionState.clientNoContextTakeover = true
            } else if part == "server_no_context_takeover" {
                compressionState.serverNoContextTakeover = true
            }
        }
        if compressionState.supportsCompression {
            compressionState.decompressor = Decompressor(windowBits: compressionState.serverMaxWindowBits)
            compressionState.compressor = Compressor(windowBits: compressionState.clientMaxWindowBits)
        }
    }

    /**
     Read a 16 bit big endian value from a buffer
     */
    private static func readUint16(_ buffer: UnsafePointer<UInt8>, offset: Int) -> UInt16 {
        return (UInt16(buffer[offset + 0]) << 8) | UInt16(buffer[offset + 1])
    }

    /**
     Read a 64 bit big endian value from a buffer
     */
    private static func readUint64(_ buffer: UnsafePointer<UInt8>, offset: Int) -> UInt64 {
        var value = UInt64(0)
        for i in 0...7 {
            value = (value << 8) | UInt64(buffer[offset + i])
        }
        return value
    }

    /**
     Write a 16-bit big endian value to a buffer.
     */
    private static func writeUint16(_ buffer: UnsafeMutablePointer<UInt8>, offset: Int, value: UInt16) {
        buffer[offset + 0] = UInt8(value >> 8)
        buffer[offset + 1] = UInt8(value & 0xff)
    }

    /**
     Write a 64-bit big endian value to a buffer.
     */
    private static func writeUint64(_ buffer: UnsafeMutablePointer<UInt8>, offset: Int, value: UInt64) {
        for i in 0...7 {
            buffer[offset + i] = UInt8((value >> (8*UInt64(7 - i))) & 0xff)
        }
    }

    /**
     Process one message at the start of `buffer`. Return another buffer (sharing storage) that contains the leftover contents of `buffer` that I didn't process.
     */
    private func processOneRawMessage(inBuffer buffer: UnsafeBufferPointer<UInt8>) -> UnsafeBufferPointer<UInt8> {
        let response = readStack.last
        guard let baseAddress = buffer.baseAddress else {return emptyBuffer}
        let bufferLen = buffer.count
        if response != nil && bufferLen < 2 {
            fragBuffer = Data(buffer: buffer)
            return emptyBuffer
        }
        if let response = response, response.bytesLeft > 0 {
            var len = response.bytesLeft
            var extra = bufferLen - response.bytesLeft
            if response.bytesLeft > bufferLen {
                len = bufferLen
                extra = 0
            }
            response.bytesLeft -= len
            response.buffer?.append(Data(bytes: baseAddress, count: len))
            _ = processResponse(response)
            return buffer.fromOffset(bufferLen - extra)
        } else {
            let isFin = (FinMask & baseAddress[0])
            let receivedOpcodeRawValue = (OpCodeMask & baseAddress[0])
            let receivedOpcode = OpCode(rawValue: receivedOpcodeRawValue)
            let isMasked = (MaskMask & baseAddress[1])
            let payloadLen = (PayloadLenMask & baseAddress[1])
            var offset = 2
            if compressionState.supportsCompression && receivedOpcode != .continueFrame {
                compressionState.messageNeedsDecompression = (RSV1Mask & baseAddress[0]) > 0
            }
            if (isMasked > 0 || (RSVMask & baseAddress[0]) > 0) && receivedOpcode != .pong && !compressionState.messageNeedsDecompression {
                let errCode = CloseCode.protocolError.rawValue
                doDisconnect(WSError(type: .protocolError, message: "masked and rsv data is not currently supported", code: Int(errCode)))
                writeError(errCode)
                return emptyBuffer
            }
            let isControlFrame = (receivedOpcode == .connectionClose || receivedOpcode == .ping)
            if !isControlFrame && (receivedOpcode != .binaryFrame && receivedOpcode != .continueFrame &&
                receivedOpcode != .textFrame && receivedOpcode != .pong) {
                    let errCode = CloseCode.protocolError.rawValue
                    doDisconnect(WSError(type: .protocolError, message: "unknown opcode: \(receivedOpcodeRawValue)", code: Int(errCode)))
                    writeError(errCode)
                    return emptyBuffer
            }
            if isControlFrame && isFin == 0 {
                let errCode = CloseCode.protocolError.rawValue
                doDisconnect(WSError(type: .protocolError, message: "control frames can't be fragmented", code: Int(errCode)))
                writeError(errCode)
                return emptyBuffer
            }
            var closeCode = CloseCode.normal.rawValue
            if receivedOpcode == .connectionClose {
                if payloadLen == 1 {
                    closeCode = CloseCode.protocolError.rawValue
                } else if payloadLen > 1 {
                    closeCode = WebSocket.readUint16(baseAddress, offset: offset)
                    if closeCode < 1000 || (closeCode > 1003 && closeCode < 1007) || (closeCode > 1013 && closeCode < 3000) {
                        closeCode = CloseCode.protocolError.rawValue
                    }
                }
                if payloadLen < 2 {
                    doDisconnect(WSError(type: .protocolError, message: "connection closed by server", code: Int(closeCode)))
                    writeError(closeCode)
                    return emptyBuffer
                }
            } else if isControlFrame && payloadLen > 125 {
                writeError(CloseCode.protocolError.rawValue)
                return emptyBuffer
            }
            var dataLength = UInt64(payloadLen)
            if dataLength == 127 {
                dataLength = WebSocket.readUint64(baseAddress, offset: offset)
                offset += MemoryLayout<UInt64>.size
            } else if dataLength == 126 {
                dataLength = UInt64(WebSocket.readUint16(baseAddress, offset: offset))
                offset += MemoryLayout<UInt16>.size
            }
            if bufferLen < offset || UInt64(bufferLen - offset) < dataLength {
                fragBuffer = Data(bytes: baseAddress, count: bufferLen)
                return emptyBuffer
            }
            var len = dataLength
            if dataLength > UInt64(bufferLen) {
                len = UInt64(bufferLen-offset)
            }
            if receivedOpcode == .connectionClose && len > 0 {
                let size = MemoryLayout<UInt16>.size
                offset += size
                len -= UInt64(size)
            }
            let data: Data
            if compressionState.messageNeedsDecompression, let decompressor = compressionState.decompressor {
                do {
                    data = try decompressor.decompress(bytes: baseAddress+offset, count: Int(len), finish: isFin > 0)
                    if isFin > 0 && compressionState.serverNoContextTakeover {
                        try decompressor.reset()
                    }
                } catch {
                    let closeReason = "Decompression failed: \(error)"
                    let closeCode = CloseCode.encoding.rawValue
                    doDisconnect(WSError(type: .protocolError, message: closeReason, code: Int(closeCode)))
                    writeError(closeCode)
                    return emptyBuffer
                }
            } else {
                data = Data(bytes: baseAddress+offset, count: Int(len))
            }

            if receivedOpcode == .connectionClose {
                var closeReason = "connection closed by server"
                if let customCloseReason = String(data: data, encoding: .utf8) {
                    closeReason = customCloseReason
                } else {
                    closeCode = CloseCode.protocolError.rawValue
                }
                doDisconnect(WSError(type: .protocolError, message: closeReason, code: Int(closeCode)))
                writeError(closeCode)
                return emptyBuffer
            }
            if receivedOpcode == .pong {
                if canDispatch {
                    callbackQueue.async { [weak self] in
                        guard let s = self else { return }
                        let pongData: Data? = data.count > 0 ? data : nil
                        s.onPong?(pongData)
                        s.pongDelegate?.websocketDidReceivePong(socket: s, data: pongData)
                    }
                }
                return buffer.fromOffset(offset + Int(len))
            }
            var response = readStack.last
            if isControlFrame {
                response = nil // Don't append pings.
            }
            if isFin == 0 && receivedOpcode == .continueFrame && response == nil {
                let errCode = CloseCode.protocolError.rawValue
                doDisconnect(WSError(type: .protocolError, message: "continue frame before a binary or text frame", code: Int(errCode)))
                writeError(errCode)
                return emptyBuffer
            }
            var isNew = false
            if response == nil {
                if receivedOpcode == .continueFrame {
                    let errCode = CloseCode.protocolError.rawValue
                    doDisconnect(WSError(type: .protocolError, message: "first frame can't be a continue frame", code: Int(errCode)))
                    writeError(errCode)
                    return emptyBuffer
                }
                isNew = true
                response = WSResponse()
                response!.code = receivedOpcode!
                response!.bytesLeft = Int(dataLength)
                response!.buffer = NSMutableData(data: data)
            } else {
                if receivedOpcode == .continueFrame {
                    response!.bytesLeft = Int(dataLength)
                } else {
                    let errCode = CloseCode.protocolError.rawValue
                    doDisconnect(WSError(type: .protocolError, message: "second and beyond of fragment message must be a continue frame", code: Int(errCode)))
                    writeError(errCode)
                    return emptyBuffer
                }
                response!.buffer!.append(data)
            }
            if let response = response {
                response.bytesLeft -= Int(len)
                response.frameCount += 1
                response.isFin = isFin > 0 ? true : false
                if isNew {
                    readStack.append(response)
                }
                _ = processResponse(response)
            }

            let step = Int(offset + numericCast(len))
            return buffer.fromOffset(step)
        }
    }

    /**
     Process all messages in the buffer if possible.
     */
    private func processRawMessagesInBuffer(_ pointer: UnsafePointer<UInt8>, bufferLen: Int) {
        var buffer = UnsafeBufferPointer(start: pointer, count: bufferLen)
        repeat {
            buffer = processOneRawMessage(inBuffer: buffer)
        } while buffer.count >= 2
        if buffer.count > 0 {
            fragBuffer = Data(buffer: buffer)
        }
    }

    /**
     Process the finished response of a buffer.
     */
    private func processResponse(_ response: WSResponse) -> Bool {
        if response.isFin && response.bytesLeft <= 0 {
            if response.code == .ping {
                if respondToPingWithPong {
                    let data = response.buffer! // local copy so it is perverse for writing
                    dequeueWrite(data as Data, code: .pong)
                }
            } else if response.code == .textFrame {
                guard let str = String(data: response.buffer! as Data, encoding: .utf8) else {
                    writeError(CloseCode.encoding.rawValue)
                    return false
                }
                if canDispatch {
                    callbackQueue.async { [weak self] in
                        guard let s = self else { return }
                        s.onText?(str)
                        s.delegate?.websocketDidReceiveMessage(socket: s, text: str)
                        s.advancedDelegate?.websocketDidReceiveMessage(socket: s, text: str, response: response)
                    }
                }
            } else if response.code == .binaryFrame {
                if canDispatch {
                    let data = response.buffer! // local copy so it is perverse for writing
                    callbackQueue.async { [weak self] in
                        guard let s = self else { return }
                        s.onData?(data as Data)
                        s.delegate?.websocketDidReceiveData(socket: s, data: data as Data)
                        s.advancedDelegate?.websocketDidReceiveData(socket: s, data: data as Data, response: response)
                    }
                }
            }
            readStack.removeLast()
            return true
        }
        return false
    }

    /**
     Write an error to the socket
     */
    private func writeError(_ code: UInt16) {
        let buf = NSMutableData(capacity: MemoryLayout<UInt16>.size)
        let buffer = UnsafeMutableRawPointer(mutating: buf!.bytes).assumingMemoryBound(to: UInt8.self)
        WebSocket.writeUint16(buffer, offset: 0, value: code)
        dequeueWrite(Data(bytes: buffer, count: MemoryLayout<UInt16>.size), code: .connectionClose)
    }

    /**
     Used to write things to the stream
     */
    private func dequeueWrite(_ data: Data, code: OpCode, writeCompletion: (() -> ())? = nil) {
        let operation = BlockOperation()
        operation.addExecutionBlock { [weak self, weak operation] in
            //stream isn't ready, let's wait
            guard let s = self else { return }
            guard let sOperation = operation else { return }
            var offset = 2
            var firstByte:UInt8 = s.FinMask | code.rawValue
            var data = data
            if [.textFrame, .binaryFrame].contains(code), let compressor = s.compressionState.compressor {
                do {
                    data = try compressor.compress(data)
                    if s.compressionState.clientNoContextTakeover {
                        try compressor.reset()
                    }
                    firstByte |= s.RSV1Mask
                } catch {
                    // TODO: report error?  We can just send the uncompressed frame.
                }
            }
            let dataLength = data.count
            let frame = NSMutableData(capacity: dataLength + s.MaxFrameSize)
            let buffer = UnsafeMutableRawPointer(frame!.mutableBytes).assumingMemoryBound(to: UInt8.self)
            buffer[0] = firstByte
            if dataLength < 126 {
                buffer[1] = CUnsignedChar(dataLength)
            } else if dataLength <= Int(UInt16.max) {
                buffer[1] = 126
                WebSocket.writeUint16(buffer, offset: offset, value: UInt16(dataLength))
                offset += MemoryLayout<UInt16>.size
            } else {
                buffer[1] = 127
                WebSocket.writeUint64(buffer, offset: offset, value: UInt64(dataLength))
                offset += MemoryLayout<UInt64>.size
            }
            buffer[1] |= s.MaskMask
            let maskKey = UnsafeMutablePointer<UInt8>(buffer + offset)
            _ = SecRandomCopyBytes(kSecRandomDefault, Int(MemoryLayout<UInt32>.size), maskKey)
            offset += MemoryLayout<UInt32>.size

            for i in 0..<dataLength {
                buffer[offset] = data[i] ^ maskKey[i % MemoryLayout<UInt32>.size]
                offset += 1
            }
            var total = 0
            while !sOperation.isCancelled {
                if !s.readyToWrite {
                    s.doDisconnect(WSError(type: .outputStreamWriteError, message: "output stream had an error during write", code: 0))
                    break
                }
                let stream = s.stream
                let writeBuffer = UnsafeRawPointer(frame!.bytes+total).assumingMemoryBound(to: UInt8.self)
                let len = stream.write(data: Data(bytes: writeBuffer, count: offset-total))
                if len <= 0 {
                    s.doDisconnect(WSError(type: .outputStreamWriteError, message: "output stream had an error during write", code: 0))
                    break
                } else {
                    total += len
                }
                if total >= offset {
                    if let queue = self?.callbackQueue, let callback = writeCompletion {
                        queue.async {
                            callback()
                        }
                    }

                    break
                }
            }
        }
        writeQueue.addOperation(operation)
    }

    /**
     Used to preform the disconnect delegate
     */
    private func doDisconnect(_ error: Error?) {
        guard !didDisconnect else { return }
        didDisconnect = true
        isConnecting = false
        mutex.lock()
        connected = false
        mutex.unlock()
        guard canDispatch else {return}
        callbackQueue.async { [weak self] in
            guard let s = self else { return }
            s.onDisconnect?(error)
            s.delegate?.websocketDidDisconnect(socket: s, error: error)
            s.advancedDelegate?.websocketDidDisconnect(socket: s, error: error)
            let userInfo = error.map{ [WebsocketDisconnectionErrorKeyName: $0] }
            NotificationCenter.default.post(name: NSNotification.Name(WebsocketDidDisconnectNotification), object: self, userInfo: userInfo)
        }
    }

    // MARK: - Deinit

    deinit {
        mutex.lock()
        readyToWrite = false
        cleanupStream()
        mutex.unlock()
        writeQueue.cancelAllOperations()
    }

}

private extension String {
    func sha1Base64() -> String {
        let data = self.data(using: String.Encoding.utf8)!
        var digest = [UInt8](repeating: 0, count:Int(CC_SHA1_DIGEST_LENGTH))
        data.withUnsafeBytes { _ = CC_SHA1($0, CC_LONG(data.count), &digest) }
        return Data(bytes: digest).base64EncodedString()
    }
}

private extension Data {

    init(buffer: UnsafeBufferPointer<UInt8>) {
        self.init(bytes: buffer.baseAddress!, count: buffer.count)
    }

}

private extension UnsafeBufferPointer {

    func fromOffset(_ offset: Int) -> UnsafeBufferPointer<Element> {
        return UnsafeBufferPointer<Element>(start: baseAddress?.advanced(by: offset), count: count - offset)
    }

}

private let emptyBuffer = UnsafeBufferPointer<UInt8>(start: nil, count: 0)

#if swift(>=4)
#else
fileprivate extension String {
    var count: Int {
        return self.characters.count
    }
}
#endif<|MERGE_RESOLUTION|>--- conflicted
+++ resolved
@@ -59,20 +59,11 @@
 
 //WebSocketClient is setup to be dependency injection for testing
 public protocol WebSocketClient: class {
-<<<<<<< HEAD
     var delegate: WebSocketDelegate? {get set }
-    
     var disableSSLCertValidation: Bool { get set }
     var overrideTrustHostname: Bool { get set }
     var desiredTrustHostname: String? { get set }
-    var useSSLClientAuthentication: Bool { get set }
     var sslClientCertificate: SSLClientCertificate? { get set }
-=======
-    var delegate: WebSocketDelegate? {get set}
-    var disableSSLCertValidation: Bool {get set}
-    var overrideTrustHostname: Bool {get set}
-    var desiredTrustHostname: String? {get set}
->>>>>>> 114e5df9
     #if os(Linux)
     #else
     var security: SSLTrustValidator? {get set}
@@ -113,19 +104,11 @@
 
 //SSL settings for the stream
 public struct SSLSettings {
-<<<<<<< HEAD
-    let useSSL: Bool
-    let disableCertValidation: Bool
-    var overrideTrustHostname: Bool
-    var desiredTrustHostname: String?
-    let useSSLClientAuthentication: Bool
-    let sslClientCertificate: SSLClientCertificate?
-=======
     public let useSSL: Bool
     public let disableCertValidation: Bool
     public var overrideTrustHostname: Bool
     public var desiredTrustHostname: String?
->>>>>>> 114e5df9
+    public let sslClientCertificate: SSLClientCertificate?
     #if os(Linux)
     #else
     public let cipherSuites: [SSLCipherSuite]?
@@ -197,14 +180,10 @@
                         settings[kCFStreamSSLPeerName] = kCFNull
                     }
                 }
-                if ssl.useSSLClientAuthentication {
-                    if let sslClientCertificate = ssl.sslClientCertificate {
-                        settings[kCFStreamSSLCertificates] = sslClientCertificate.streamSSLCertificates
-                    } else {
-                        print("Warning - useSSLClientAuthentication set to true, but sslClientCertificate is nil")
-                    }
-                    
-                }
+                if let sslClientCertificate = ssl.sslClientCertificate {
+                    settings[kCFStreamSSLCertificates] = sslClientCertificate.streamSSLCertificates
+                }
+                
                 inStream.setProperty(settings, forKey: kCFStreamPropertySSLSettings as Stream.PropertyKey)
                 outStream.setProperty(settings, forKey: kCFStreamPropertySSLSettings as Stream.PropertyKey)
             #endif
@@ -426,7 +405,6 @@
     public var disableSSLCertValidation = false
     public var overrideTrustHostname = false
     public var desiredTrustHostname: String? = nil
-    public var useSSLClientAuthentication = false
     public var sslClientCertificate: SSLClientCertificate? = nil
 
     public var enableCompression = true
@@ -676,14 +654,12 @@
                                        disableCertValidation: disableSSLCertValidation,
                                        overrideTrustHostname: overrideTrustHostname,
                                        desiredTrustHostname: desiredTrustHostname),
-                                       useSSLClientAuthentication: useSSLClientAuthentication,
                                        sslClientCertificate: sslClientCertificate
         #else
             let settings = SSLSettings(useSSL: useSSL,
                                        disableCertValidation: disableSSLCertValidation,
                                        overrideTrustHostname: overrideTrustHostname,
                                        desiredTrustHostname: desiredTrustHostname,
-                                       useSSLClientAuthentication: useSSLClientAuthentication,
                                        sslClientCertificate: sslClientCertificate,
                                        cipherSuites: self.enabledSSLCipherSuites)
         #endif
