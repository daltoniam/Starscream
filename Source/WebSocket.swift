--- conflicted
+++ resolved
@@ -38,7 +38,6 @@
     func websocketDidReceivePong(_ socket: WebSocket)
 }
 
-<<<<<<< HEAD
 public class WebSocket : NSObject, StreamDelegate {
     
     enum OpCode : UInt8 {
@@ -68,41 +67,9 @@
     public static let ErrorDomain   = "WebSocket"
     
     enum InternalErrorCode : UInt16 {
-=======
-public class WebSocket: NSObject, NSStreamDelegate {
-
-    enum OpCode: UInt8 {
-        case ContinueFrame = 0x0
-        case TextFrame = 0x1
-        case BinaryFrame = 0x2
-        // 3-7 are reserved.
-        case ConnectionClose = 0x8
-        case Ping = 0x9
-        case Pong = 0xA
-        // B-F reserved.
-    }
-
-    public enum CloseCode: UInt16 {
-        case Normal                 = 1000
-        case GoingAway              = 1001
-        case ProtocolError          = 1002
-        case ProtocolUnhandledType  = 1003
-        // 1004 reserved.
-        case NoStatusReceived       = 1005
-        // 1006 reserved.
-        case Encoding               = 1007
-        case PolicyViolated         = 1008
-        case MessageTooBig          = 1009
-    }
-
-    public static let ErrorDomain   = "WebSocket"
-
-    enum InternalErrorCode: UInt16 {
->>>>>>> 1c9f868d
         // 0-999 WebSocket status codes not used
         case outputStreamWriteError  = 1
     }
-<<<<<<< HEAD
     
     /// Where the callback is executed. It defaults to the main UI thread queue.
     public var callbackQueue            = DispatchQueue.main
@@ -111,16 +78,6 @@
     
     // MARK: - Constants
     
-=======
-
-    /// Where the callback is executed. It defaults to the main UI thread queue.
-    public var callbackQueue            = dispatch_get_main_queue()
-
-    var optionalProtocols       : [String]?
-
-    // MARK: - Constants
-
->>>>>>> 1c9f868d
     let headerWSUpgradeName     = "Upgrade"
     let headerWSUpgradeValue    = "websocket"
     let headerWSHostName        = "Host"
@@ -141,11 +98,7 @@
     let MaxFrameSize: Int       = 32
     let httpSwitchProtocolCode  = 101
     let supportedSSLSchemes     = ["wss", "https"]
-<<<<<<< HEAD
-    
-=======
-
->>>>>>> 1c9f868d
+
     class WSResponse {
         var isFin = false
         var code: OpCode = .continueFrame
@@ -153,7 +106,6 @@
         var frameCount = 0
         var buffer: NSMutableData?
     }
-<<<<<<< HEAD
     
     // MARK: - Delegates
     
@@ -167,31 +119,12 @@
     
     // MARK: - Block based API.
     
-=======
-
-    // MARK: - Delegates
-
-    /// Responds to callback about new messages coming in over the WebSocket
-    /// and also connection/disconnect messages.
-    public weak var delegate: WebSocketDelegate?
-
-    /// Recives a callback for each pong message recived.
-    public weak var pongDelegate: WebSocketPongDelegate?
-
-
-    // MARK: - Block based API.
-
->>>>>>> 1c9f868d
     public var onConnect: ((Void) -> Void)?
     public var onDisconnect: ((NSError?) -> Void)?
     public var onText: ((String) -> Void)?
     public var onData: ((Data) -> Void)?
     public var onPong: ((Void) -> Void)?
-<<<<<<< HEAD
-    
-=======
-
->>>>>>> 1c9f868d
+
     public var headers = [String: String]()
     public var voipEnabled = false
     public var selfSignedSSL = false
@@ -202,28 +135,17 @@
     public var isConnected :Bool {
         return connected
     }
-<<<<<<< HEAD
     
     public var currentURL: NSURL { return url }
     
     // MARK: - Private
-    
-=======
-    public var currentURL: NSURL { return url }
-
-    // MARK: - Private
-
->>>>>>> 1c9f868d
+
     private var url: NSURL
     private var inputStream: InputStream?
     private var outputStream: OutputStream?
     private var connected = false
     private var isConnecting = false
-<<<<<<< HEAD
     private var writeQueue = OperationQueue()
-=======
-    private var writeQueue = NSOperationQueue()
->>>>>>> 1c9f868d
     private var readStack = [WSResponse]()
     private var inputQueue = [Data]()
     private var fragBuffer: Data?
@@ -231,28 +153,17 @@
     private var didDisconnect = false
     private var readyToWrite = false
     private let mutex = NSLock()
-<<<<<<< HEAD
     private let notificationCenter = NotificationCenter.default
-=======
-    private let notificationCenter = NSNotificationCenter.defaultCenter()
->>>>>>> 1c9f868d
     private var canDispatch: Bool {
         mutex.lock()
         let canWork = readyToWrite
         mutex.unlock()
         return canWork
     }
-<<<<<<< HEAD
     
     /// The shared processing queue used for all WebSocket.
     private static let sharedWorkQueue = DispatchQueue(label: "com.vluxe.starscream.websocket")
     
-=======
-
-    /// The shared processing queue used for all WebSocket.
-    private static let sharedWorkQueue = dispatch_queue_create("com.vluxe.starscream.websocket", DISPATCH_QUEUE_SERIAL)
-
->>>>>>> 1c9f868d
     /// Used for setting protocols.
     public init(url: NSURL, protocols: [String]? = nil) {
         self.url = url
@@ -260,11 +171,7 @@
         writeQueue.maxConcurrentOperationCount = 1
         optionalProtocols = protocols
     }
-<<<<<<< HEAD
-    
-=======
-
->>>>>>> 1c9f868d
+
     /// Connect to the WebSocket server on a background thread.
     public func connect() {
         guard !isConnecting else { return }
@@ -283,7 +190,6 @@
 
      - Parameter forceTimeout: Maximum time to wait for the server to close the socket.
      */
-<<<<<<< HEAD
     public func disconnect(forceTimeout: TimeInterval? = nil) {
         switch forceTimeout {
         case .some(let seconds) where seconds > 0:
@@ -295,20 +201,6 @@
             writeError(code: CloseCode.normal.rawValue)
         default:
             disconnectStream(error: nil)
-=======
-    public func disconnect(forceTimeout forceTimeout: NSTimeInterval? = nil) {
-        switch forceTimeout {
-        case .Some(let seconds) where seconds > 0:
-            dispatch_after(dispatch_time(DISPATCH_TIME_NOW, Int64(seconds * Double(NSEC_PER_SEC))), callbackQueue) { [weak self] in
-                self?.disconnectStream(nil)
-            }
-            fallthrough
-        case .None:
-            writeError(CloseCode.Normal.rawValue)
-
-        default:
-            disconnectStream(nil)
->>>>>>> 1c9f868d
             break
         }
     }
@@ -338,21 +230,13 @@
         guard isConnected else { return }
         dequeueWrite(data: data, code: .binaryFrame, writeCompletion: completion)
     }
-<<<<<<< HEAD
     
     // Write a   ping   to the websocket. This sends it as a  control frame.
     // Yodel a   sound  to the planet.    This sends it as an astroid. http://youtu.be/Eu5ZJELRiJ8?t=42s
     public func write(ping: Data, completion: (() -> ())? = nil) {
-=======
-
-    // Write a   ping   to the websocket. This sends it as a  control frame.
-    // Yodel a   sound  to the planet.    This sends it as an astroid. http://youtu.be/Eu5ZJELRiJ8?t=42s
-    public func writePing(data: NSData, completion: (() -> ())? = nil) {
->>>>>>> 1c9f868d
         guard isConnected else { return }
         dequeueWrite(data: ping, code: .ping, writeCompletion: completion)
     }
-<<<<<<< HEAD
     
     /// Private method that starts the connection.
     private func createHTTPRequest() {
@@ -363,18 +247,6 @@
         var port = url.port
         if port == nil {
             if supportedSSLSchemes.contains(url.scheme!) {
-=======
-
-    /// Private method that starts the connection.
-    private func createHTTPRequest() {
-
-        let urlRequest = CFHTTPMessageCreateRequest(kCFAllocatorDefault, "GET",
-                                                    url, kCFHTTPVersion1_1).takeRetainedValue()
-
-        var port = url.port
-        if port == nil {
-            if supportedSSLSchemes.contains(url.scheme) {
->>>>>>> 1c9f868d
                 port = 443
             } else {
                 port = 80
@@ -399,21 +271,12 @@
             initStreamsWithData(data: serializedRequest as Data, Int(port!))
         }
     }
-<<<<<<< HEAD
     
     /// Add a header to the CFHTTPMessage by using the NSString bridges to CFString.
     private func addHeader(_ urlRequest: CFHTTPMessage, key: String, val: String) {
         CFHTTPMessageSetHeaderFieldValue(urlRequest, key as CFString, val as CFString?)
     }
     
-=======
-
-    /// Add a header to the CFHTTPMessage by using the NSString bridges to CFString.
-    private func addHeader(urlRequest: CFHTTPMessage, key: NSString, val: NSString) {
-        CFHTTPMessageSetHeaderFieldValue(urlRequest, key, val)
-    }
-
->>>>>>> 1c9f868d
     /// Generate a WebSocket key as needed in RFC.
     private func generateWebSocketKey() -> String {
         var key = ""
@@ -426,15 +289,9 @@
         let baseKey = data?.base64EncodedString(options: Data.Base64EncodingOptions(rawValue: 0))
         return baseKey!
     }
-<<<<<<< HEAD
     
     /// Start the stream connection and write the data to the output stream.
     private func initStreamsWithData(data: Data, _ port: Int) {
-=======
-
-    /// Start the stream connection and write the data to the output stream.
-    private func initStreamsWithData(data: NSData, _ port: Int) {
->>>>>>> 1c9f868d
         //higher level API we will cut over to at some point
         //NSStream.getStreamsToHostWithName(url.host, port: url.port.integerValue, inputStream: &inputStream, outputStream: &outputStream)
 
@@ -447,15 +304,9 @@
         guard let inStream = inputStream, let outStream = outputStream else { return }
         inStream.delegate = self
         outStream.delegate = self
-<<<<<<< HEAD
         if supportedSSLSchemes.contains(url.scheme!) {
             inStream.setProperty(StreamSocketSecurityLevel.negotiatedSSL as AnyObject, forKey: Stream.PropertyKey.socketSecurityLevelKey)
             outStream.setProperty(StreamSocketSecurityLevel.negotiatedSSL as AnyObject, forKey: Stream.PropertyKey.socketSecurityLevelKey)
-=======
-        if supportedSSLSchemes.contains(url.scheme) {
-            inStream.setProperty(NSStreamSocketSecurityLevelNegotiatedSSL, forKey: NSStreamSocketSecurityLevelKey)
-            outStream.setProperty(NSStreamSocketSecurityLevelNegotiatedSSL, forKey: NSStreamSocketSecurityLevelKey)
->>>>>>> 1c9f868d
         } else {
             certValidated = true //not a https session, so no need to check SSL pinning
         }
@@ -464,7 +315,6 @@
             outStream.setProperty(StreamNetworkServiceTypeValue.voIP as AnyObject, forKey: Stream.PropertyKey.networkServiceType)
         }
         if selfSignedSSL {
-<<<<<<< HEAD
             let settings: [NSObject: NSObject] = [kCFStreamSSLValidatesCertificateChain: NSNumber(value: false), kCFStreamSSLPeerName: kCFNull]
             inStream.setProperty(settings, forKey: kCFStreamPropertySSLSettings as Stream.PropertyKey)
             outStream.setProperty(settings, forKey: kCFStreamPropertySSLSettings as Stream.PropertyKey)
@@ -472,15 +322,6 @@
         if let cipherSuites = self.enabledSSLCipherSuites {
             if let sslContextIn = CFReadStreamCopyProperty(inputStream, CFStreamPropertyKey(rawValue: kCFStreamPropertySSLContext)) as! SSLContext?,
                 let sslContextOut = CFWriteStreamCopyProperty(outputStream, CFStreamPropertyKey(rawValue: kCFStreamPropertySSLContext)) as! SSLContext? {
-=======
-            let settings: [NSObject: NSObject] = [kCFStreamSSLValidatesCertificateChain: NSNumber(bool: false), kCFStreamSSLPeerName: kCFNull]
-            inStream.setProperty(settings, forKey: kCFStreamPropertySSLSettings as String)
-            outStream.setProperty(settings, forKey: kCFStreamPropertySSLSettings as String)
-        }
-        if let cipherSuites = self.enabledSSLCipherSuites {
-            if let sslContextIn = CFReadStreamCopyProperty(inputStream, kCFStreamPropertySSLContext) as! SSLContextRef?,
-                sslContextOut = CFWriteStreamCopyProperty(outputStream, kCFStreamPropertySSLContext) as! SSLContextRef? {
->>>>>>> 1c9f868d
                 let resIn = SSLSetEnabledCiphers(sslContextIn, cipherSuites, cipherSuites.count)
                 let resOut = SSLSetEnabledCiphers(sslContextOut, cipherSuites, cipherSuites.count)
                 if resIn != errSecSuccess {
@@ -503,17 +344,10 @@
         self.mutex.lock()
         self.readyToWrite = true
         self.mutex.unlock()
-<<<<<<< HEAD
         
         let bytes = UnsafeRawPointer((data as NSData).bytes).assumingMemoryBound(to: UInt8.self)
         var out = timeout * 1000000 // wait 5 seconds before giving up
         writeQueue.addOperation { [weak self] in
-=======
-
-        let bytes = UnsafePointer<UInt8>(data.bytes)
-        var out = timeout * 1000000 // wait 5 seconds before giving up
-        writeQueue.addOperationWithBlock { [weak self] in
->>>>>>> 1c9f868d
             while !outStream.hasSpaceAvailable {
                 usleep(100) // wait until the socket is ready
                 out -= 100
@@ -528,7 +362,6 @@
             outStream.write(bytes, maxLength: data.count)
         }
     }
-<<<<<<< HEAD
     
     // Delegate for the stream methods. Processes incoming bytes.
     public func stream(_ aStream: Stream, handle eventCode: Stream.Event) {
@@ -541,23 +374,6 @@
                 let error = errorWithDetail("Invalid SSL certificate", code: 1)
                 disconnectStream(error: error)
                 return
-=======
-
-    // Delegate for the stream methods. Processes incoming bytes.
-    public func stream(aStream: NSStream, handleEvent eventCode: NSStreamEvent) {
-
-        if let sec = security where !certValidated && [.HasBytesAvailable, .HasSpaceAvailable].contains(eventCode) {
-            let possibleTrust: AnyObject? = aStream.propertyForKey(kCFStreamPropertySSLPeerTrust as String)
-            if let trust: AnyObject = possibleTrust {
-                let domain: AnyObject? = aStream.propertyForKey(kCFStreamSSLPeerName as String)
-                if sec.isValid(trust as! SecTrustRef, domain: domain as! String?) {
-                    certValidated = true
-                } else {
-                    let error = errorWithDetail("Invalid SSL certificate", code: 1)
-                    disconnectStream(error)
-                    return
-                }
->>>>>>> 1c9f868d
             }
         }
         if eventCode == .hasBytesAvailable {
@@ -570,11 +386,7 @@
             disconnectStream(error: nil)
         }
     }
-<<<<<<< HEAD
-    
-=======
-
->>>>>>> 1c9f868d
+
     /// Disconnect the stream object and notifies the delegate.
     private func disconnectStream(error: NSError?) {
         if error == nil {
@@ -600,11 +412,7 @@
         outputStream = nil
         inputStream = nil
     }
-<<<<<<< HEAD
-    
-=======
-
->>>>>>> 1c9f868d
+
     /// Handles the incoming bytes and sending them to the proper processing method.
     private func processInputStream() {
         let buf = NSMutableData(capacity: BUFFER_MAX)
@@ -621,11 +429,7 @@
             dequeueInput()
         }
     }
-<<<<<<< HEAD
-    
-=======
-
->>>>>>> 1c9f868d
+
     /// Dequeue the incoming input so it is processed in order.
     private func dequeueInput() {
         while !inputQueue.isEmpty {
@@ -647,11 +451,7 @@
             inputQueue = inputQueue.filter{ $0 != data }
         }
     }
-<<<<<<< HEAD
-    
-=======
-
->>>>>>> 1c9f868d
+
     // Handle checking the initial connection status.
     private func processTCPHandshake(buffer: UnsafePointer<UInt8>, bufferLen: Int) {
         let code = processHTTP(buffer: buffer, bufferLen: bufferLen)
@@ -659,7 +459,6 @@
         case 0:
             connected = true
             guard canDispatch else {return}
-<<<<<<< HEAD
             callbackQueue.async { [weak self] in
                 guard let s = self else { return }
                 s.onConnect?()
@@ -668,26 +467,12 @@
             }
         case -1:
             fragBuffer = Data(bytes: UnsafeRawPointer(buffer).assumingMemoryBound(to: UInt8.self), count: bufferLen)
-=======
-            dispatch_async(callbackQueue) { [weak self] in
-                guard let s = self else { return }
-                s.onConnect?()
-                s.delegate?.websocketDidConnect(s)
-                s.notificationCenter.postNotificationName(WebsocketDidConnectNotification, object: self)
-            }
-        case -1:
-            fragBuffer = NSData(bytes: buffer, length: bufferLen)
->>>>>>> 1c9f868d
         break // do nothing, we are going to collect more data
         default:
             doDisconnect(error: errorWithDetail("Invalid HTTP upgrade", code: UInt16(code)))
         }
     }
-<<<<<<< HEAD
-    
-=======
-
->>>>>>> 1c9f868d
+
     /// Finds the HTTP Packet in the TCP stream, by looking for the CRLF.
     private func processHTTP(buffer: UnsafePointer<UInt8>, bufferLen: Int) -> Int {
         let CRLFBytes = [UInt8(ascii: "\r"), UInt8(ascii: "\n"), UInt8(ascii: "\r"), UInt8(ascii: "\n")]
@@ -718,11 +503,7 @@
         }
         return -1 // Was unable to find the full TCP header.
     }
-<<<<<<< HEAD
-    
-=======
-
->>>>>>> 1c9f868d
+
     /// Validates the HTTP is a 101 as per the RFC spec.
     private func validateResponse(buffer: UnsafePointer<UInt8>, bufferLen: Int) -> Int {
         let response = CFHTTPMessageCreateEmpty(kCFAllocatorDefault, false).takeRetainedValue()
@@ -741,20 +522,12 @@
         }
         return -1
     }
-<<<<<<< HEAD
-    
-=======
-
->>>>>>> 1c9f868d
+
     ///read a 16-bit big endian value from a buffer
     private static func readUint16(buffer: UnsafePointer<UInt8>, offset: Int) -> UInt16 {
         return (UInt16(buffer[offset + 0]) << 8) | UInt16(buffer[offset + 1])
     }
-<<<<<<< HEAD
-    
-=======
-
->>>>>>> 1c9f868d
+
     ///read a 64-bit big endian value from a buffer
     private static func readUint64(buffer: UnsafePointer<UInt8>, offset: Int) -> UInt64 {
         var value = UInt64(0)
@@ -763,21 +536,13 @@
         }
         return value
     }
-<<<<<<< HEAD
-    
-=======
-
->>>>>>> 1c9f868d
+
     /// Write a 16-bit big endian value to a buffer.
     private static func writeUint16(buffer: UnsafeMutablePointer<UInt8>, offset: Int, value: UInt16) {
         buffer[offset + 0] = UInt8(value >> 8)
         buffer[offset + 1] = UInt8(value & 0xff)
     }
-<<<<<<< HEAD
-    
-=======
-
->>>>>>> 1c9f868d
+
     /// Write a 64-bit big endian value to a buffer.
     private static func writeUint64(buffer: UnsafeMutablePointer<UInt8>, offset: Int, value: UInt64) {
         for i in 0...7 {
@@ -818,21 +583,12 @@
                 writeError(code: errCode)
                 return emptyBuffer
             }
-<<<<<<< HEAD
             let isControlFrame = (receivedOpcode == .connectionClose || receivedOpcode == .ping)
             if !isControlFrame && (receivedOpcode != .binaryFrame && receivedOpcode != .continueFrame &&
                 receivedOpcode != .textFrame && receivedOpcode != .pong) {
                 let errCode = CloseCode.protocolError.rawValue
                 doDisconnect(error: errorWithDetail("unknown opcode: \(receivedOpcode)", code: errCode))
                 writeError(code: errCode)
-=======
-            let isControlFrame = (receivedOpcode == .ConnectionClose || receivedOpcode == .Ping)
-            if !isControlFrame && (receivedOpcode != .BinaryFrame && receivedOpcode != .ContinueFrame &&
-                receivedOpcode != .TextFrame && receivedOpcode != .Pong) {
-                let errCode = CloseCode.ProtocolError.rawValue
-                doDisconnect(errorWithDetail("unknown opcode: \(receivedOpcode)", code: errCode))
-                writeError(errCode)
->>>>>>> 1c9f868d
                 return emptyBuffer
             }
             if isControlFrame && isFin == 0 {
@@ -857,7 +613,6 @@
                     let len = Int(payloadLen - 2)
                     if len > 0 {
                         let bytes = baseAddress + offset
-<<<<<<< HEAD
                         if let customCloseReason = String(data: NSData(bytes: bytes, length: len) as Data, encoding: String.Encoding.utf8) {
                             closeReason = customCloseReason
                         } else {
@@ -867,17 +622,6 @@
                 }
                 doDisconnect(error: errorWithDetail(closeReason, code: code))
                 writeError(code: code)
-=======
-                        if let customCloseReason = String(data: NSData(bytes: bytes, length: len), encoding: NSUTF8StringEncoding) {
-                            closeReason = customCloseReason
-                        } else {
-                            code = CloseCode.ProtocolError.rawValue
-                        }
-                    }
-                }
-                doDisconnect(errorWithDetail(closeReason, code: code))
-                writeError(code)
->>>>>>> 1c9f868d
                 return emptyBuffer
             }
             if isControlFrame && payloadLen > 125 {
@@ -909,11 +653,7 @@
             }
             if receivedOpcode == .pong {
                 if canDispatch {
-<<<<<<< HEAD
                     callbackQueue.async { [weak self] in
-=======
-                    dispatch_async(callbackQueue) { [weak self] in
->>>>>>> 1c9f868d
                         guard let s = self else { return }
                         s.onPong?()
                         s.pongDelegate?.websocketDidReceivePong(s)
@@ -966,11 +706,7 @@
                 }
                 _ = processResponse(response)
             }
-<<<<<<< HEAD
-            
-=======
-
->>>>>>> 1c9f868d
+
             let step = Int(offset + numericCast(len))
             return buffer.fromOffset(step)
         }
@@ -986,7 +722,6 @@
             fragBuffer = Data(buffer: buffer)
         }
     }
-<<<<<<< HEAD
     
     /// Process the finished response of a buffer.
     private func processResponse(_ response: WSResponse) -> Bool {
@@ -996,27 +731,12 @@
                 dequeueWrite(data: data as Data, code: OpCode.pong)
             } else if response.code == .textFrame {
                 let str: NSString? = NSString(data: response.buffer! as Data, encoding: String.Encoding.utf8.rawValue)
-=======
-
-    /// Process the finished response of a buffer.
-    private func processResponse(response: WSResponse) -> Bool {
-        if response.isFin && response.bytesLeft <= 0 {
-            if response.code == .Ping {
-                let data = response.buffer! // local copy so it's not perverse for writing
-                dequeueWrite(data, code: OpCode.Pong)
-            } else if response.code == .TextFrame {
-                let str: NSString? = NSString(data: response.buffer!, encoding: NSUTF8StringEncoding)
->>>>>>> 1c9f868d
                 if str == nil {
                     writeError(code: CloseCode.encoding.rawValue)
                     return false
                 }
                 if canDispatch {
-<<<<<<< HEAD
                     callbackQueue.async { [weak self] in
-=======
-                    dispatch_async(callbackQueue) { [weak self] in
->>>>>>> 1c9f868d
                         guard let s = self else { return }
                         s.onText?(str! as String)
                         s.delegate?.websocketDidReceiveMessage(s, text: str! as String)
@@ -1025,11 +745,7 @@
             } else if response.code == .binaryFrame {
                 if canDispatch {
                     let data = response.buffer! //local copy so it's not perverse for writing
-<<<<<<< HEAD
                     callbackQueue.async { [weak self] in
-=======
-                    dispatch_async(callbackQueue) { [weak self] in
->>>>>>> 1c9f868d
                         guard let s = self else { return }
                         s.onData?(data as Data)
                         s.delegate?.websocketDidReceiveData(s, data: data as Data)
@@ -1041,20 +757,13 @@
         }
         return false
     }
-<<<<<<< HEAD
     
     /// Create an error.
     private func errorWithDetail(_ detail: String, code: UInt16) -> NSError {
-=======
-
-    /// Create an error.
-    private func errorWithDetail(detail: String, code: UInt16) -> NSError {
->>>>>>> 1c9f868d
         var details = [String: String]()
         details[NSLocalizedDescriptionKey] =  detail
         return NSError(domain: WebSocket.ErrorDomain, code: Int(code), userInfo: details)
     }
-<<<<<<< HEAD
     
     /// Write a an error to the socket.
     private func writeError(code: UInt16) {
@@ -1067,20 +776,6 @@
     /// Used to write things to the stream.
     private func dequeueWrite(data: Data, code: OpCode, writeCompletion: (() -> ())? = nil) {
         writeQueue.addOperation { [weak self] in
-=======
-
-    /// Write a an error to the socket.
-    private func writeError(code: UInt16) {
-        let buf = NSMutableData(capacity: sizeof(UInt16))
-        let buffer = UnsafeMutablePointer<UInt8>(buf!.bytes)
-        WebSocket.writeUint16(buffer, offset: 0, value: code)
-        dequeueWrite(NSData(bytes: buffer, length: sizeof(UInt16)), code: .ConnectionClose)
-    }
-
-    /// Used to write things to the stream.
-    private func dequeueWrite(data: NSData, code: OpCode, writeCompletion: (() -> ())? = nil) {
-        writeQueue.addOperationWithBlock { [weak self] in
->>>>>>> 1c9f868d
             //stream isn't ready, let's wait
             guard let s = self else { return }
             var offset = 2
@@ -1102,15 +797,9 @@
             }
             buffer[1] |= s.MaskMask
             let maskKey = UnsafeMutablePointer<UInt8>(buffer + offset)
-<<<<<<< HEAD
             _ = SecRandomCopyBytes(kSecRandomDefault, Int(MemoryLayout<UInt32>.size), maskKey)
             offset += MemoryLayout<UInt32>.size
             
-=======
-            SecRandomCopyBytes(kSecRandomDefault, Int(sizeof(UInt32)), maskKey)
-            offset += sizeof(UInt32)
-
->>>>>>> 1c9f868d
             for i in 0..<dataLength {
                 buffer[offset] = bytes[i] ^ maskKey[i % MemoryLayout<UInt32>.size]
                 offset += 1
@@ -1134,13 +823,8 @@
                     total += len
                 }
                 if total >= offset {
-<<<<<<< HEAD
                     if let callbackQueue = self?.callbackQueue, let callback = writeCompletion {
                         callbackQueue.async {
-=======
-                    if let callbackQueue = self?.callbackQueue, callback = writeCompletion {
-                        dispatch_async(callbackQueue) {
->>>>>>> 1c9f868d
                             callback()
                         }
                     }
@@ -1151,41 +835,24 @@
 
         }
     }
-<<<<<<< HEAD
-    
-=======
-
->>>>>>> 1c9f868d
+
     /// Used to preform the disconnect delegate.
     private func doDisconnect(error: NSError?) {
         guard !didDisconnect else { return }
         didDisconnect = true
         connected = false
         guard canDispatch else {return}
-<<<<<<< HEAD
         callbackQueue.async { [weak self] in
-=======
-        dispatch_async(callbackQueue) { [weak self] in
->>>>>>> 1c9f868d
             guard let s = self else { return }
             s.onDisconnect?(error)
             s.delegate?.websocketDidDisconnect(s, error: error)
             let userInfo = error.map{ [WebsocketDisconnectionErrorKeyName: $0] }
-<<<<<<< HEAD
             s.notificationCenter.post(name: NSNotification.Name(rawValue: WebsocketDidDisconnectNotification), object: self, userInfo: userInfo)
         }
     }
     
     // MARK: - Deinit
-    
-=======
-            s.notificationCenter.postNotificationName(WebsocketDidDisconnectNotification, object: self, userInfo: userInfo)
-        }
-    }
-
-    // MARK: - Deinit
-
->>>>>>> 1c9f868d
+
     deinit {
         mutex.lock()
         readyToWrite = false
