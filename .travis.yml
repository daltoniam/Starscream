<<<<<<< HEAD
os: osx
osx_image: xcode10.2
#language: objective-c
=======
osx_image: xcode10.2
language: objective-c
>>>>>>> a2ed45c0
before_install:
  - gem install cocoapods --pre
  - gem cleanup
script:
- ./build.sh<|MERGE_RESOLUTION|>--- conflicted
+++ resolved
@@ -1,11 +1,5 @@
-<<<<<<< HEAD
-os: osx
-osx_image: xcode10.2
-#language: objective-c
-=======
-osx_image: xcode10.2
+osx_image: xcode10.3
 language: objective-c
->>>>>>> a2ed45c0
 before_install:
   - gem install cocoapods --pre
   - gem cleanup
