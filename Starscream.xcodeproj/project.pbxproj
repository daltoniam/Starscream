--- conflicted
+++ resolved
@@ -155,11 +155,7 @@
 			buildActionMask = 2147483647;
 			files = (
 				33CCF08C1F5DDC030099B092 /* Starscream.h in Headers */,
-<<<<<<< HEAD
-				BB1018E421087DEF00BA9E60 /* NSString+SHA1.h in Headers */,
-=======
 				BB1018E821087F1900BA9E60 /* NSString+SHA1.h in Headers */,
->>>>>>> 7f12731d
 				33CCF08D1F5DDC030099B092 /* include.h in Headers */,
 			);
 			runOnlyForDeploymentPostprocessing = 0;
@@ -264,11 +260,7 @@
 				335FA1F91F5DF71D00F6D2EC /* CompressionTests.swift in Sources */,
 				BB93FF012146664D005BCEF7 /* NSString+SHA1.m in Sources */,
 				335FA1FA1F5DF71D00F6D2EC /* StarscreamTests.swift in Sources */,
-<<<<<<< HEAD
-				BB1018E621087E7E00BA9E60 /* SSLClientCertificate.swift in Sources */,
-=======
 				BB1018E721087F1300BA9E60 /* SSLClientCertificate.swift in Sources */,
->>>>>>> 7f12731d
 			);
 			runOnlyForDeploymentPostprocessing = 0;
 		};
