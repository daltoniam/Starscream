--- conflicted
+++ resolved
@@ -12,26 +12,13 @@
 		335FA1FC1F5DF71D00F6D2EC /* libz.tbd in Frameworks */ = {isa = PBXBuildFile; fileRef = D88EAF811ED4DFD3004FE2C3 /* libz.tbd */; };
 		33CCF08A1F5DDC030099B092 /* libz.tbd in Frameworks */ = {isa = PBXBuildFile; fileRef = D88EAF811ED4DFD3004FE2C3 /* libz.tbd */; };
 		33CCF08C1F5DDC030099B092 /* Starscream.h in Headers */ = {isa = PBXBuildFile; fileRef = 5C1360001C473BEF00AA3A01 /* Starscream.h */; settings = {ATTRIBUTES = (Public, ); }; };
-<<<<<<< HEAD
-		33CCF08D1F5DDC030099B092 /* include.h in Headers */ = {isa = PBXBuildFile; fileRef = D85927D71ED76F25003460CB /* include.h */; };
-		5CFB9968215A9D9100CF62BF /* WSMessage.swift in Sources */ = {isa = PBXBuildFile; fileRef = 5CFB9965215A9D9100CF62BF /* WSMessage.swift */; };
-		5CFB9969215A9D9100CF62BF /* NetworkStream.swift in Sources */ = {isa = PBXBuildFile; fileRef = 5CFB9966215A9D9100CF62BF /* NetworkStream.swift */; };
-		5CFB996A215A9D9100CF62BF /* FoundationStream.swift in Sources */ = {isa = PBXBuildFile; fileRef = 5CFB9967215A9D9100CF62BF /* FoundationStream.swift */; };
-		742D12982157CF56006026D7 /* Starscream.framework in Frameworks */ = {isa = PBXBuildFile; fileRef = 33CCF0921F5DDC030099B092 /* Starscream.framework */; };
-		DD52B623663980FECD3F6690 /* Compression.swift in Sources */ = {isa = PBXBuildFile; fileRef = DD52B83305DE12CC7F8887D6 /* Compression.swift */; };
-		DD52B7C033385CD7CF246CC5 /* WebSocket.swift in Sources */ = {isa = PBXBuildFile; fileRef = DD52B820CB852287AC065D9C /* WebSocket.swift */; };
-		DD52BC079AD583D2DA35D7E7 /* SSLClientCertificate.swift in Sources */ = {isa = PBXBuildFile; fileRef = DD52B329FF434097A6C8F66E /* SSLClientCertificate.swift */; };
-		DD52BED25D3DBBB3BC28471B /* SSLSecurity.swift in Sources */ = {isa = PBXBuildFile; fileRef = DD52B3F585852EF29B21F0DB /* SSLSecurity.swift */; };
-=======
+		633624AF219AD2F80053CB46 /* NetworkStream.swift in Sources */ = {isa = PBXBuildFile; fileRef = 633624AC219AD2F80053CB46 /* NetworkStream.swift */; };
+		633624B0219AD2F80053CB46 /* FoundationStream.swift in Sources */ = {isa = PBXBuildFile; fileRef = 633624AD219AD2F80053CB46 /* FoundationStream.swift */; };
+		633624B1219AD2F80053CB46 /* WSMessage.swift in Sources */ = {isa = PBXBuildFile; fileRef = 633624AE219AD2F80053CB46 /* WSMessage.swift */; };
 		BBB5ABE5215E2217005B48B6 /* Compression.swift in Sources */ = {isa = PBXBuildFile; fileRef = BBB5ABE1215E2217005B48B6 /* Compression.swift */; };
 		BBB5ABE6215E2217005B48B6 /* SSLClientCertificate.swift in Sources */ = {isa = PBXBuildFile; fileRef = BBB5ABE2215E2217005B48B6 /* SSLClientCertificate.swift */; };
 		BBB5ABE7215E2217005B48B6 /* SSLSecurity.swift in Sources */ = {isa = PBXBuildFile; fileRef = BBB5ABE3215E2217005B48B6 /* SSLSecurity.swift */; };
 		BBB5ABE8215E2217005B48B6 /* WebSocket.swift in Sources */ = {isa = PBXBuildFile; fileRef = BBB5ABE4215E2217005B48B6 /* WebSocket.swift */; };
-		BBB5ABE9215E221D005B48B6 /* Compression.swift in Sources */ = {isa = PBXBuildFile; fileRef = BBB5ABE1215E2217005B48B6 /* Compression.swift */; };
-		BBB5ABEA215E221D005B48B6 /* SSLClientCertificate.swift in Sources */ = {isa = PBXBuildFile; fileRef = BBB5ABE2215E2217005B48B6 /* SSLClientCertificate.swift */; };
-		BBB5ABEB215E221D005B48B6 /* SSLSecurity.swift in Sources */ = {isa = PBXBuildFile; fileRef = BBB5ABE3215E2217005B48B6 /* SSLSecurity.swift */; };
-		BBB5ABEC215E221D005B48B6 /* WebSocket.swift in Sources */ = {isa = PBXBuildFile; fileRef = BBB5ABE4215E2217005B48B6 /* WebSocket.swift */; };
->>>>>>> 9b942131
 /* End PBXBuildFile section */
 
 /* Begin PBXFileReference section */
@@ -39,13 +26,10 @@
 		33CCF0921F5DDC030099B092 /* Starscream.framework */ = {isa = PBXFileReference; explicitFileType = wrapper.framework; includeInIndex = 0; path = Starscream.framework; sourceTree = BUILT_PRODUCTS_DIR; };
 		5C1360001C473BEF00AA3A01 /* Starscream.h */ = {isa = PBXFileReference; fileEncoding = 4; lastKnownFileType = sourcecode.c.h; name = Starscream.h; path = Sources/Starscream.h; sourceTree = SOURCE_ROOT; };
 		5C13600C1C473BFE00AA3A01 /* Info.plist */ = {isa = PBXFileReference; fileEncoding = 4; lastKnownFileType = text.plist.xml; name = Info.plist; path = Sources/Info.plist; sourceTree = SOURCE_ROOT; };
-<<<<<<< HEAD
-		5CAAB5D01F7987D800F3C556 /* libz.tbd */ = {isa = PBXFileReference; lastKnownFileType = "sourcecode.text-based-dylib-definition"; name = libz.tbd; path = Platforms/WatchOS.platform/Developer/SDKs/WatchOS4.0.sdk/usr/lib/libz.tbd; sourceTree = DEVELOPER_DIR; };
-		5CFB9965215A9D9100CF62BF /* WSMessage.swift */ = {isa = PBXFileReference; fileEncoding = 4; lastKnownFileType = sourcecode.swift; name = WSMessage.swift; path = Starscream/WSMessage.swift; sourceTree = "<group>"; };
-		5CFB9966215A9D9100CF62BF /* NetworkStream.swift */ = {isa = PBXFileReference; fileEncoding = 4; lastKnownFileType = sourcecode.swift; name = NetworkStream.swift; path = Starscream/NetworkStream.swift; sourceTree = "<group>"; };
-		5CFB9967215A9D9100CF62BF /* FoundationStream.swift */ = {isa = PBXFileReference; fileEncoding = 4; lastKnownFileType = sourcecode.swift; name = FoundationStream.swift; path = Starscream/FoundationStream.swift; sourceTree = "<group>"; };
-=======
->>>>>>> 9b942131
+		633624AC219AD2F80053CB46 /* NetworkStream.swift */ = {isa = PBXFileReference; fileEncoding = 4; lastKnownFileType = sourcecode.swift; name = NetworkStream.swift; path = Starscream/NetworkStream.swift; sourceTree = "<group>"; };
+		633624AD219AD2F80053CB46 /* FoundationStream.swift */ = {isa = PBXFileReference; fileEncoding = 4; lastKnownFileType = sourcecode.swift; name = FoundationStream.swift; path = Starscream/FoundationStream.swift; sourceTree = "<group>"; };
+		633624AE219AD2F80053CB46 /* WSMessage.swift */ = {isa = PBXFileReference; fileEncoding = 4; lastKnownFileType = sourcecode.swift; name = WSMessage.swift; path = Starscream/WSMessage.swift; sourceTree = "<group>"; };
+		63895636219AD95900C3C085 /* TestConnection.playground */ = {isa = PBXFileReference; lastKnownFileType = file.playground; path = TestConnection.playground; sourceTree = "<group>"; xcLanguageSpecificationIdentifier = xcode.lang.swift; };
 		6B3E7A0019D48C2F006071F7 /* Info.plist */ = {isa = PBXFileReference; fileEncoding = 4; lastKnownFileType = text.plist.xml; path = Info.plist; sourceTree = "<group>"; };
 		742419BB1DC6BDBA003ACE43 /* StarscreamTests.swift */ = {isa = PBXFileReference; fileEncoding = 4; lastKnownFileType = sourcecode.swift; name = StarscreamTests.swift; path = StarscreamTests/StarscreamTests.swift; sourceTree = "<group>"; };
 		BBB5ABE1215E2217005B48B6 /* Compression.swift */ = {isa = PBXFileReference; fileEncoding = 4; lastKnownFileType = sourcecode.swift; name = Compression.swift; path = Starscream/Compression.swift; sourceTree = "<group>"; };
@@ -79,6 +63,7 @@
 		6B3E79DC19D48B7F006071F7 = {
 			isa = PBXGroup;
 			children = (
+				63895636219AD95900C3C085 /* TestConnection.playground */,
 				6B3E79E819D48B7F006071F7 /* Sources */,
 				6B3E79FF19D48C2F006071F7 /* Tests */,
 				6B3E79E719D48B7F006071F7 /* Products */,
@@ -98,22 +83,15 @@
 		6B3E79E819D48B7F006071F7 /* Sources */ = {
 			isa = PBXGroup;
 			children = (
+				633624AD219AD2F80053CB46 /* FoundationStream.swift */,
+				633624AC219AD2F80053CB46 /* NetworkStream.swift */,
+				633624AE219AD2F80053CB46 /* WSMessage.swift */,
 				BBB5ABE1215E2217005B48B6 /* Compression.swift */,
 				BBB5ABE2215E2217005B48B6 /* SSLClientCertificate.swift */,
 				BBB5ABE3215E2217005B48B6 /* SSLSecurity.swift */,
 				BBB5ABE4215E2217005B48B6 /* WebSocket.swift */,
 				5C1360001C473BEF00AA3A01 /* Starscream.h */,
 				6B3E79E919D48B7F006071F7 /* Supporting Files */,
-<<<<<<< HEAD
-				DD52B820CB852287AC065D9C /* WebSocket.swift */,
-				DD52B329FF434097A6C8F66E /* SSLClientCertificate.swift */,
-				DD52B3F585852EF29B21F0DB /* SSLSecurity.swift */,
-				DD52B83305DE12CC7F8887D6 /* Compression.swift */,
-				5CFB9967215A9D9100CF62BF /* FoundationStream.swift */,
-				5CFB9966215A9D9100CF62BF /* NetworkStream.swift */,
-				5CFB9965215A9D9100CF62BF /* WSMessage.swift */,
-=======
->>>>>>> 9b942131
 			);
 			path = Sources;
 			sourceTree = "<group>";
@@ -209,6 +187,7 @@
 					};
 					33CCF0841F5DDC030099B092 = {
 						LastSwiftMigration = 0940;
+						ProvisioningStyle = Manual;
 					};
 				};
 			};
@@ -252,12 +231,8 @@
 			isa = PBXSourcesBuildPhase;
 			buildActionMask = 2147483647;
 			files = (
-				BBB5ABEB215E221D005B48B6 /* SSLSecurity.swift in Sources */,
-				BBB5ABEC215E221D005B48B6 /* WebSocket.swift in Sources */,
-				BBB5ABE9215E221D005B48B6 /* Compression.swift in Sources */,
 				335FA1F91F5DF71D00F6D2EC /* CompressionTests.swift in Sources */,
 				335FA1FA1F5DF71D00F6D2EC /* StarscreamTests.swift in Sources */,
-				BBB5ABEA215E221D005B48B6 /* SSLClientCertificate.swift in Sources */,
 			);
 			runOnlyForDeploymentPostprocessing = 0;
 		};
@@ -265,20 +240,13 @@
 			isa = PBXSourcesBuildPhase;
 			buildActionMask = 2147483647;
 			files = (
-<<<<<<< HEAD
-				DD52B7C033385CD7CF246CC5 /* WebSocket.swift in Sources */,
-				DD52BC079AD583D2DA35D7E7 /* SSLClientCertificate.swift in Sources */,
-				5CFB9969215A9D9100CF62BF /* NetworkStream.swift in Sources */,
-				DD52BED25D3DBBB3BC28471B /* SSLSecurity.swift in Sources */,
-				5CFB996A215A9D9100CF62BF /* FoundationStream.swift in Sources */,
-				5CFB9968215A9D9100CF62BF /* WSMessage.swift in Sources */,
-				DD52B623663980FECD3F6690 /* Compression.swift in Sources */,
-=======
 				BBB5ABE5215E2217005B48B6 /* Compression.swift in Sources */,
 				BBB5ABE8215E2217005B48B6 /* WebSocket.swift in Sources */,
+				633624B0219AD2F80053CB46 /* FoundationStream.swift in Sources */,
+				633624B1219AD2F80053CB46 /* WSMessage.swift in Sources */,
 				BBB5ABE7215E2217005B48B6 /* SSLSecurity.swift in Sources */,
 				BBB5ABE6215E2217005B48B6 /* SSLClientCertificate.swift in Sources */,
->>>>>>> 9b942131
+				633624AF219AD2F80053CB46 /* NetworkStream.swift in Sources */,
 			);
 			runOnlyForDeploymentPostprocessing = 0;
 		};
@@ -344,6 +312,7 @@
 				CLANG_ENABLE_MODULES = YES;
 				CODE_SIGN_IDENTITY = "Mac Developer";
 				"CODE_SIGN_IDENTITY[sdk=iphoneos*]" = "iPhone Developer";
+				CODE_SIGN_STYLE = Manual;
 				DEFINES_MODULE = YES;
 				DEVELOPMENT_TEAM = "";
 				DYLIB_COMPATIBILITY_VERSION = 1;
@@ -358,6 +327,7 @@
 				PRODUCT_BUNDLE_IDENTIFIER = "com.vluxe.$(PRODUCT_NAME:rfc1034identifier)";
 				PRODUCT_NAME = "$(TARGET_NAME)";
 				PROVISIONING_PROFILE = "";
+				PROVISIONING_PROFILE_SPECIFIER = "";
 				SDKROOT = "";
 				SKIP_INSTALL = YES;
 				SUPPORTED_PLATFORMS = "iphonesimulator iphoneos macosx appletvsimulator appletvos watchos watchsimulator";
@@ -377,6 +347,7 @@
 				CLANG_ENABLE_MODULES = YES;
 				CODE_SIGN_IDENTITY = "iPhone Developer";
 				"CODE_SIGN_IDENTITY[sdk=iphoneos*]" = "iPhone Developer";
+				CODE_SIGN_STYLE = Manual;
 				DEFINES_MODULE = YES;
 				DEVELOPMENT_TEAM = "";
 				DYLIB_COMPATIBILITY_VERSION = 1;
@@ -391,6 +362,7 @@
 				PRODUCT_BUNDLE_IDENTIFIER = "com.vluxe.$(PRODUCT_NAME:rfc1034identifier)";
 				PRODUCT_NAME = "$(TARGET_NAME)";
 				PROVISIONING_PROFILE = "";
+				PROVISIONING_PROFILE_SPECIFIER = "";
 				SDKROOT = "";
 				SKIP_INSTALL = YES;
 				SUPPORTED_PLATFORMS = "iphonesimulator iphoneos macosx appletvsimulator appletvos watchos watchsimulator";
