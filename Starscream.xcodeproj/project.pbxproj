--- conflicted
+++ resolved
@@ -12,7 +12,6 @@
 		335FA1FC1F5DF71D00F6D2EC /* libz.tbd in Frameworks */ = {isa = PBXBuildFile; fileRef = D88EAF811ED4DFD3004FE2C3 /* libz.tbd */; };
 		33CCF08A1F5DDC030099B092 /* libz.tbd in Frameworks */ = {isa = PBXBuildFile; fileRef = D88EAF811ED4DFD3004FE2C3 /* libz.tbd */; };
 		33CCF08C1F5DDC030099B092 /* Starscream.h in Headers */ = {isa = PBXBuildFile; fileRef = 5C1360001C473BEF00AA3A01 /* Starscream.h */; settings = {ATTRIBUTES = (Public, ); }; };
-<<<<<<< HEAD
 		5C23C24521FBB0EE00D315F1 /* FoundationHTTPHandler.swift in Sources */ = {isa = PBXBuildFile; fileRef = 5C23C24421FBB0EE00D315F1 /* FoundationHTTPHandler.swift */; };
 		5C7CB5A722B59ABA006AF81B /* NativeEngine.swift in Sources */ = {isa = PBXBuildFile; fileRef = 5C7CB5A622B59ABA006AF81B /* NativeEngine.swift */; };
 		5C7CB5A922B5A14C006AF81B /* Engine.swift in Sources */ = {isa = PBXBuildFile; fileRef = 5C7CB5A822B5A14C006AF81B /* Engine.swift */; };
@@ -35,12 +34,6 @@
 		8A906E3D2208BD9B0015057D /* Compression.swift in Sources */ = {isa = PBXBuildFile; fileRef = 8A906E3C2208BD9B0015057D /* Compression.swift */; };
 		8A906E3F2208C7E80015057D /* WSCompression.swift in Sources */ = {isa = PBXBuildFile; fileRef = 8A906E3E2208C7E80015057D /* WSCompression.swift */; };
 		8ABD4470224C036A00FB8370 /* Data+Extensions.swift in Sources */ = {isa = PBXBuildFile; fileRef = 8ABD446F224C036A00FB8370 /* Data+Extensions.swift */; };
-=======
-		48F1584221FBC1200093F06A /* Starscream.framework in Frameworks */ = {isa = PBXBuildFile; fileRef = 33CCF0921F5DDC030099B092 /* Starscream.framework */; };
-		BBB5ABE5215E2217005B48B6 /* Compression.swift in Sources */ = {isa = PBXBuildFile; fileRef = BBB5ABE1215E2217005B48B6 /* Compression.swift */; };
-		BBB5ABE6215E2217005B48B6 /* SSLClientCertificate.swift in Sources */ = {isa = PBXBuildFile; fileRef = BBB5ABE2215E2217005B48B6 /* SSLClientCertificate.swift */; };
-		BBB5ABE7215E2217005B48B6 /* SSLSecurity.swift in Sources */ = {isa = PBXBuildFile; fileRef = BBB5ABE3215E2217005B48B6 /* SSLSecurity.swift */; };
->>>>>>> a2ed45c0
 		BBB5ABE8215E2217005B48B6 /* WebSocket.swift in Sources */ = {isa = PBXBuildFile; fileRef = BBB5ABE4215E2217005B48B6 /* WebSocket.swift */; };
 /* End PBXBuildFile section */
 
@@ -339,13 +332,10 @@
 			isa = PBXSourcesBuildPhase;
 			buildActionMask = 2147483647;
 			files = (
-<<<<<<< HEAD
 				5CF1D064225055760081C8A8 /* Data+Extensions.swift in Sources */,
 				8A7A719C220248330061166D /* MockServer.swift in Sources */,
 				8A7A719921FFB4650061166D /* MockTransport.swift in Sources */,
 				8A7A719621FFB3190061166D /* FuzzingTests.swift in Sources */,
-=======
->>>>>>> a2ed45c0
 				335FA1F91F5DF71D00F6D2EC /* CompressionTests.swift in Sources */,
 				335FA1FA1F5DF71D00F6D2EC /* StarscreamTests.swift in Sources */,
 			);
@@ -425,11 +415,6 @@
 			buildSettings = {
 				BITCODE_GENERATION_MODE = marker;
 				CLANG_ENABLE_MODULES = YES;
-<<<<<<< HEAD
-				CODE_SIGN_IDENTITY = "";
-				"CODE_SIGN_IDENTITY[sdk=iphoneos*]" = "iPhone Developer";
-=======
->>>>>>> a2ed45c0
 				DEFINES_MODULE = YES;
 				DYLIB_COMPATIBILITY_VERSION = 1;
 				DYLIB_CURRENT_VERSION = 1;
@@ -456,11 +441,6 @@
 			buildSettings = {
 				BITCODE_GENERATION_MODE = bitcode;
 				CLANG_ENABLE_MODULES = YES;
-<<<<<<< HEAD
-				CODE_SIGN_IDENTITY = "";
-				"CODE_SIGN_IDENTITY[sdk=iphoneos*]" = "iPhone Developer";
-=======
->>>>>>> a2ed45c0
 				DEFINES_MODULE = YES;
 				DYLIB_COMPATIBILITY_VERSION = 1;
 				DYLIB_CURRENT_VERSION = 1;
